# 何をするモジュールか：
#   「スプレッドが一瞬0になった直後、1tick以上に再拡大した“その一拍”だけ」片面で最小ロットを置き、
#   当たったら即IOCで+1tick利確して退出する“イベント駆動ワンショットMM”の本体実装。

from dataclasses import dataclass
from datetime import datetime, timezone
from typing import Any, Deque, Dict, List, Mapping, Optional

# 何をするimportか：戦略の骨組み・板の読み取り・注文生成・時刻取得（すべて既存の共通層を利用）
from src.strategy.base import StrategyBase
from src.core.orderbook import OrderBook  # best/中値/tick/スプレッド/健全性 health_ok() を提供
from src.core.orders import Order        # Limit/IOC と TTL/タグを付けて発注する型
from src.core.utils import now_ms        # クールダウンや“直後”判定に使うミリ秒時刻

import logging  # 何をするか：この戦略の意思決定ログを出すために使う
import random  # 何をするか：TTLに±ゆらぎ（jitter）を与えるための乱数を使う
from collections import deque  # 何をするか：レート制限用に“時刻のキュー”を使う


logger = logging.getLogger(__name__)  # 何をするか：戦略専用のロガーを用意（情報/デバッグを出す）


@dataclass
class ZeroReopenConfig:
    """何をする設定か：最小限の外だしパラメータ（YAML上書き前提）"""

    min_spread_tick: int = 1       # 再拡大の下限（1tick以上に開いていること）
    max_spread_tick: int = 2       # 何をする設定か：再拡大が広すぎる（毒性高い）ときは出さない上限tick
    max_speed_ticks_per_s: float = 12.0  # 何をする設定か：midの速さ（tick/秒）がこの上限を超えたら発注しない
    fee_maker_bp: float = 0.0      # 何をする設定か：メーカー手数料（bp, 例 0.0〜-1.0）。1bp=0.01%
    fee_taker_bp: float = 0.0      # 何をする設定か：テイカー手数料（bp, 例 10.0 は0.10%）
    edge_bp_min: float = 0.0       # 何をする設定か：手数料控除後に最低これだけの余裕(bps)がなければ発注しない
    flat_timeout_ms: int = 600         # 何をする設定か：利確IOCが通らない時の“時間でフラット”の締切ms
    ttl_ms: int = 800              # 指値の寿命（置きっぱなし防止・秒速撤退のため短め）
    size_min: float = 0.001        # 最小ロット（取引所の最小単位に合わせる）
    cooloff_ms: int = 250          # 連打禁止と毒性回避のための“息継ぎ”
    seen_zero_window_ms: int = 1000  # どれだけ“ゼロ直後”を有効とみなすか
    loss_cooloff_ms: int = 1500   # 何をする設定か：非常口フラット後に“お休み”する時間ms（連打で再被弾を防ぐ）
    stop_adverse_ticks: int = 2    # 何をする設定か：エントリーVWAPから不利にこのtick以上動いたら即フラットIOCで逃げる
<<<<<<< HEAD
    exact_one_tick_only: bool = True  # 何をする設定か：スプレッドが“ちょうど1tick”のときだけ出す（+1tick利確がその場で当たる）
=======
>>>>>>> 2353dea8
    entries_window_ms: int = 10000   # 何をする設定か：この時間窓（ms）内のエントリー回数を数える
    max_entries_in_window: int = 6   # 何をする設定か：時間窓内に許可する最大エントリー回数
    ttl_jitter_ms: int = 80      # 何をする設定か：TTLに与える±ゆらぎ幅（ms）。同時発注の衝突を避ける
    reopen_stable_ms: int = 50   # 何をする設定か：再拡大してから“この時間だけ継続”したら発注を許可（瞬間ノイズで出さない）
    min_best_age_ms: int = 200   # 何をする設定か：Bestがこの時間（ms）以上変わらず“落ち着いて”いたら発注を許

def zero_reopen_config_from(cfg: Any) -> ZeroReopenConfig | None:
    """【関数】設定オブジェクトから zero_reopen_pop セクションを取り出し ZeroReopenConfig に変換する"""

    if cfg is None:
        return None

    features = getattr(cfg, "features", None)
    section: Any = None

    if isinstance(features, Mapping):
        section = features.get("zero_reopen_pop")
    elif features is not None:
        section = getattr(features, "zero_reopen_pop", None)
        if section is None:
            extra = getattr(features, "model_extra", None)
            if isinstance(extra, Mapping):
                section = extra.get("zero_reopen_pop")
            elif hasattr(features, "__dict__") and isinstance(features.__dict__, dict):
                section = features.__dict__.get("zero_reopen_pop")

    if not section:
        return None

    if isinstance(section, ZeroReopenConfig):
        return section

    if isinstance(section, Mapping):
        return ZeroReopenConfig(**section)

    raise TypeError("zero_reopen_pop config must be a mapping or ZeroReopenConfig instance")


class ZeroReopenPop(StrategyBase):
    """
    何をする戦略か：
      - 直近に spread==0（タッチ/クロス）を観測 → 記録
      - その直後（既定1秒以内）に spread >= 1tick に再拡大した“一拍だけ”片面を最小ロットで提示（GTC+TTL）
      - 約定したら即IOCで+1tick利確して退出
      - ガード（health_ok 等）が悪いときは何もしない
    """

    name: str = "zero_reopen_pop"

    def __init__(self, *, cfg: Optional[ZeroReopenConfig] = None) -> None:
        # 何をする関数か：設定と内部状態（直近ゼロ時刻／直近アクション時刻）の初期化
        super().__init__()
        self.cfg = cfg or ZeroReopenConfig()
        self._last_spread_zero_ms: int = -10**9
        self._last_action_ms: int = -10**9
        self._last_entry_ttl_ms: int = self.cfg.ttl_ms  # 何をするか：直近エントリーの実TTL（jitter反映）を記録し、ロック時間と合わせる
        self._entry_ts_ms: Deque[int] = deque()  # 何をするか：最近のエントリー時刻を入れておく（レート制限判定に使用）
        self._fired_on_this_zero: bool = False  # 何をするか：同一“ゼロ”イベントにつき発注は1回だけにするフラグ
        self._lock_until_ms: int = -10**9  # 何をするか：同時に複数枚を出さない“発注ロック”の期限ms（TTL中は新規禁止）
        self._penalty_until_ms: int = -10**9  # 何をするか：罰ゲーム中はここまで新規発注を禁止（ロス・クールオフの期限ms）
        self._reopen_since_ms: int = -10**9  # 何をするか：再拡大が始まった“時刻”を記録して安定時間を測る
        self._reopen_start_bid: Optional[float] = None  # 何をするか：再拡大が始まった時のbest bid（方向判定の基準）
        self._reopen_start_ask: Optional[float] = None  # 何をするか：再拡大が始まった時のbest ask（方向判定の基準）
        self._last_best_change_ms: int = -10**9  # 何をするか：Bestが最後に変わった時刻（ms）を記録
        self._last_best_bid: Optional[float] = None  # 何をするか：前回のbest bid価格
        self._last_best_ask: Optional[float] = None  # 何をするか：前回のbest ask価格
        self._tp_pending: bool = False        # 何をするか：利確IOC待ち（まだ手仕舞えていない）かどうか
        self._tp_deadline_ms: int = -10**9    # 何をするか：この時刻を過ぎたら“フラットIOC”を出す締切
        self._open_side: Optional[str] = None # 何をするか：保有している方向（BUY/SELL）
        self._open_vwap_px: float = 0.0  # 何をするか：保有ポジションの平均価格（VWAP）を記録（部分約定に対応）
        self._open_size: float = 0.0          # 何をするか：保有しているサイズ
        self._last_mid_px: float = 0.0       # 何をするか：前回のmid価格を記録して速さ（速度）を測る
        self._last_mid_ts_ms: int = -10**9   # 何をするか：前回midの記録時刻（ms）
        self._entry_active: bool = False   # 何をするか：現在エントリー指値が生きているかを覚えて cancel_tag を制御する
        self._entry_tag: str = "zero_reopen"
        self._take_tag: str = "zero_reopen_take"

    # -------------------------
    # 内部ヘルパ（責務を明記）
    # -------------------------

    def _log_decision(self, reason: str, **fields) -> None:
        """【関数】意思決定ログ：何をするか：判断理由と主要パラメータを1行で記録する"""
        try:
            payload = " ".join(f"{k}={v}" for k, v in fields.items())
            logger.info("zr_decision reason=%s %s", reason, payload)
        except Exception:
            logger.exception("zr_decision_log_error")

    def _get_best_prices(self, ob: OrderBook) -> tuple[float | None, float | None]:
        """【関数】best bid/ask を callable/属性/価格オブジェクトから float に正規化して返す"""

        def _extract(value: Any) -> float | None:
            if callable(value):
                try:
                    value = value()
                except Exception:
                    return None
            if value is None:
                return None
            price = getattr(value, "price", value)
            if callable(price):
                try:
                    price = price()
                except Exception:
                    return None
            if price is None:
                return None
            try:
                return float(price)
            except (TypeError, ValueError):
                return None

        bid_px = _extract(getattr(ob, "best_bid", None))
        ask_px = _extract(getattr(ob, "best_ask", None))
        return bid_px, ask_px

    def _to_ms(self, now: datetime | int | float | None) -> int:
        """【関数】datetime/整数/None を ms(int) に正規化"""
        if isinstance(now, datetime):
            return int(now.timestamp() * 1000)
        if now is None:
            return now_ms()
        try:
            return int(now)
        except Exception:
            return now_ms()

    def _mark_zero(self, ob: OrderBook, now_ms: int) -> None:
        """【関数】ゼロ記録：spread==0 を見た“時刻”を記録して、のちほど“直後”判定に使う"""
        if ob.spread_ticks() == 0:
            self._last_spread_zero_ms = now_ms
            self._fired_on_this_zero = False  # 何をするか：新しい“ゼロ”を見たので再発注可にリセット
            self._reopen_since_ms = -10**9  # 何をするか：新しい“ゼロ”を見たので再拡大の起点をリセット
            self._reopen_start_bid = None  # 何をするか：新しいゼロなので起点bestをクリア
            self._reopen_start_ask = None  # 何をするか：新しいゼロなので起点bestをクリア

    def _is_reopen(self, ob: OrderBook, now_ms: int) -> bool:
        """【関数】再拡大判定：“直近ゼロあり かつ 現在は≥min_spread_tick”かどうか"""
        seen_zero_recently = (now_ms - self._last_spread_zero_ms) <= self.cfg.seen_zero_window_ms
        spread = ob.spread_ticks()  # 何をするか：現在のスプレッドtickを1回だけ読み取る
        if self.cfg.exact_one_tick_only:
            spread_ok = (spread == 1)  # 何をするか：1tickちょうどの時だけOK（+1tick利確IOCが即マッチ）
        else:
            spread_ok = (self.cfg.min_spread_tick <= spread <= self.cfg.max_spread_tick)  # 何をするか：通常の幅チェック
        if spread_ok and self._reopen_since_ms < 0:
            self._reopen_since_ms = now_ms  # 何をするか：再拡大を初めて確認した時刻を刻む
            bid_px, ask_px = self._get_best_prices(ob)
            self._reopen_start_bid = bid_px  # 何をするか：再拡大の起点となるbest bidを保存
            self._reopen_start_ask = ask_px  # 何をするか：再拡大の起点となるbest askを保存
        if not spread_ok:
            self._reopen_since_ms = -10**9  # 何をするか：幅が外れたら起点を破棄（やり直し）
            self._reopen_start_bid = None  # 何をするか：幅条件が外れたので起点bestを破棄（やり直し）
            self._reopen_start_ask = None  # 何をするか：幅条件が外れたので起点bestを破棄（やり直し）
        stable_ok = spread_ok and (now_ms - self._reopen_since_ms) >= self.cfg.reopen_stable_ms  # 何をするか：十分“開いたまま”続いたか
        return seen_zero_recently and stable_ok and (not self._fired_on_this_zero)  # 何をするか：ゼロ直後×幅OK×安定×未発射のときだけ許可

    def _pass_gates(self, ob: OrderBook, now_ms: int) -> bool:
        """【関数】安全ゲート：標準ガード（health_ok）・クールダウン・best存在チェックをまとめて判定"""
        health_check = getattr(ob, "health_ok", None)
        if callable(health_check) and not health_check():
            return False
        if (now_ms - self._last_action_ms) < self.cfg.cooloff_ms:
            return False
        if self._tp_pending:
            return False  # 何をするか：まだ手仕舞い（利確/フラット）待ちの在庫があるので新規は出さない
        if now_ms < self._lock_until_ms:
            return False  # 何をするか：まだTTL中＝前の注文が生きているので、新しい発注をロックして1枚運用を守る
        if now_ms < self._penalty_until_ms:
            self._log_decision("skip_penalty", until=self._penalty_until_ms, now=now_ms)  # 何をするか：“罰ゲーム中なので見送り”を記録
            return False  # 何をするか：ロス・クールオフ中は新規発注しない
        bid_px, ask_px = self._get_best_prices(ob)
        if bid_px is None or ask_px is None:
            return False  # 何をするか：どちらか欠けていたら発注不可

        if (
            self._last_best_bid is None
            or self._last_best_ask is None
            or self._last_best_bid != bid_px
            or self._last_best_ask != ask_px
        ):
            self._last_best_change_ms = now_ms  # 何をするか：Bestが変わったら“変化時刻”を更新して年齢リセット
            self._last_best_bid = bid_px
            self._last_best_ask = ask_px

        best_age_ms = now_ms - self._last_best_change_ms  # 何をするか：Bestが同じ値で続いている時間を計算
        if best_age_ms < self.cfg.min_best_age_ms:
            self._log_decision("skip_best_age", age_ms=best_age_ms, min_ms=self.cfg.min_best_age_ms)  # 何をするか：若すぎて見送りを記録
            return False  # 何をするか：Bestがまだ落ち着いていないので発注しない

        # 何をするか：midの“速さ”（tick/秒）を計算し、上限を超えると危険なので発注を見送る
        mid = ob.mid_price()
        tick = ob.tick_size()
        if self._last_mid_ts_ms > 0:
            dt_ms = now_ms - self._last_mid_ts_ms
            if dt_ms > 0:
                speed_ticks_per_s = abs(mid - self._last_mid_px) / tick * (1000.0 / dt_ms)
                if speed_ticks_per_s > self.cfg.max_speed_ticks_per_s:
                    self._log_decision("skip_speed", speed=f"{speed_ticks_per_s:.2f}", limit=self.cfg.max_speed_ticks_per_s)  # 何をするか：速すぎて見送りの理由を記録
                    return False  # 速すぎる＝トレンド急進中と判断し、今回は出さない
        # 記録を更新（次回の速度計算のため）
        self._last_mid_px = mid
        self._last_mid_ts_ms = now_ms
        # 何をするか：1tick利確の“期待エッジ（bps）”を計算し、手数料合計＋余裕未満なら危険なので発注しない
        edge_est_bp = (tick / max(mid, 1e-9)) * 10000.0 - (self.cfg.fee_maker_bp + self.cfg.fee_taker_bp)
        if edge_est_bp < self.cfg.edge_bp_min:
            self._log_decision("skip_edge", edge_bp=f"{edge_est_bp:.2f}", min_bp=self.cfg.edge_bp_min)  # 何をするか：採算不足で見送りの理由を記録
            return False

        if self.cfg.entries_window_ms > 0 and self.cfg.max_entries_in_window > 0:
            while self._entry_ts_ms and (now_ms - self._entry_ts_ms[0]) > self.cfg.entries_window_ms:
                self._entry_ts_ms.popleft()  # 何をするか：窓からはみ出た古い記録を捨てる
            if len(self._entry_ts_ms) >= self.cfg.max_entries_in_window:
                self._log_decision(
                    "skip_rate",
                    n=len(self._entry_ts_ms),
                    max=self.cfg.max_entries_in_window,
                )  # 何をするか：レート制限により見送りを記録
                return False
        return True

    def _choose_side(self, ob: OrderBook) -> str:
        """【関数】サイド決定：再拡大の“起点best”からの開き量で方向を判定"""
        bid_px, ask_px = self._get_best_prices(ob)
        if bid_px is None or ask_px is None:
            return "buy"

        start_bid = self._reopen_start_bid
        start_ask = self._reopen_start_ask
        try:
            start_bid_f = float(start_bid) if start_bid is not None else None
        except (TypeError, ValueError):
            start_bid_f = None
        try:
            start_ask_f = float(start_ask) if start_ask is not None else None
        except (TypeError, ValueError):
            start_ask_f = None

        if start_bid_f is not None and start_ask_f is not None:
            delta_ask = max(0.0, float(ask_px) - start_ask_f)  # 何をするか：上方向に開いた量
            delta_bid = max(0.0, start_bid_f - float(bid_px))  # 何をするか：下方向に開いた量
            side = "buy" if delta_ask >= delta_bid else "sell"  # 何をするか：上に開いた方が大きければBUY/下ならSELL
            self._log_decision(
                "choose_side",
                delta_ask=f"{delta_ask:.1f}",
                delta_bid=f"{delta_bid:.1f}",
                side=side.upper(),
            )
            return side

        mid = None
        microprice = getattr(ob, "microprice", None)
        if callable(microprice):
            try:
                mid = microprice()
            except Exception:
                mid = None
        if mid is None:
            mid = (bid_px + ask_px) / 2.0

        bid_offset = abs(float(mid) - float(bid_px))
        ask_offset = abs(float(ask_px) - float(mid))

        if ask_offset > bid_offset:
            self._log_decision("choose_side_fallback", rule="mid_distance", side="SELL")
            return "sell"
        self._log_decision("choose_side_fallback", rule="mid_distance", side="BUY")
        return "buy"

    def _build_entry(self, ob: OrderBook, side: str) -> Dict[str, Any]:
        """【関数】エントリー生成：片面1発の指値（GTC+TTL・最小ロット・戦略タグ付）を作る"""
        bid_px, ask_px = self._get_best_prices(ob)
        if bid_px is None or ask_px is None:
            raise ValueError("best bid/ask required for entry order")
        best_bid = bid_px  # 何をするか：BUY時のメイク価格（tick整合済みのbest）
        best_ask = ask_px  # 何をするか：SELL時のメイク価格（tick整合済みのbest）
        side_str = str(side).upper()
        px = best_bid if side_str == "BUY" else best_ask  # 何をするか：BUY→best_bid / SELL→best_ask に統一（ズレ防止）
        ttl = max(0, int(self.cfg.ttl_ms + random.randint(-self.cfg.ttl_jitter_ms, self.cfg.ttl_jitter_ms)))  # 何をするか：TTLに±ゆらぎを与える
        self._last_entry_ttl_ms = ttl  # 何をするか：この発注に使う実TTLを記録（のちのロック解除に使う）
        order = Order(
            side=side,
            price=px,
            size=self.cfg.size_min,
            tif="GTC",
            ttl_ms=self._last_entry_ttl_ms,
            tag=self._entry_tag,
        )
        return {"type": "place", "order": order}

    def _build_take_profit(self, ob: OrderBook, fill: Any) -> Dict[str, Any]:
        """【関数】利確生成：fillを受けたら反対側に+1tickのIOCを即返す（秒速撤退）"""
        tick = float(getattr(ob, "tick", 1.0))
        fill_side = getattr(fill, "side", None)
        fill_price = getattr(fill, "price", None)
        fill_size = getattr(fill, "size", None)
        if isinstance(fill, Mapping):
            fill_side = fill_side or str(fill.get("side", "")).lower()
            if fill_price is None:
                fill_price = fill.get("price")
            if fill_size is None:
                fill_size = fill.get("size")
            order_info = fill.get("order")
            if fill_price is None and order_info is not None:
                fill_price = getattr(order_info, "price", None)
            if fill_size is None and order_info is not None:
                fill_size = getattr(order_info, "size", None)
        else:
            if fill_side is not None:
                fill_side = str(fill_side).lower()

        if fill_price is None or fill_size is None:
            raise ValueError("fill price/size required for take profit")

        exit_side = "sell" if str(fill_side).lower() == "buy" else "buy"
        exit_price = (float(fill_price) + tick) if exit_side == "sell" else (float(fill_price) - tick)
        order = Order(
            side=exit_side,
            price=exit_price,
            size=float(fill_size),
            tif="IOC",
            ttl_ms=200,
            tag=self._take_tag,
        )
        return {"type": "place", "order": order}

    def _build_cancel(self) -> Dict[str, Any]:
        """【関数】エントリーの戦略タグを一括取消するアクション"""
        self._entry_active = False
        self._lock_until_ms = -10**9
        return {"type": "cancel_tag", "tag": self._entry_tag}

    # -------------------------
    # ランタイム・フック
    # -------------------------

    def evaluate(self, ob: OrderBook, now: datetime, cfg) -> List[Dict[str, Any]]:
        """【関数】板イベント：ゼロを記録 → “直後の再拡大 & ゲート合格”ならアクションを返す"""
        now_ms = self._to_ms(now)
        actions: List[Dict[str, Any]] = []

        self._mark_zero(ob, now_ms)

        if self._tp_pending:
            if now_ms >= self._tp_deadline_ms:
                bid_px, ask_px = self._get_best_prices(ob)
                if (
                    bid_px is not None
                    and ask_px is not None
                    and self._open_side in {"BUY", "SELL"}
                    and self._open_size > 0.0
                ):
                    self._log_decision("flat_timeout", side=self._open_side, size=self._open_size)  # 何をするか：締切超過で非常口フラットを記録
                    order_side = "sell" if self._open_side == "BUY" else "buy"
                    order_price = float(bid_px) if order_side == "sell" else float(ask_px)
                    order = Order(
                        side=order_side,
                        price=order_price,
                        size=self._open_size,
                        tif="IOC",
                        ttl_ms=200,
                        tag="zero_reopen_flat",
                    )
                    actions.append({"type": "place", "order": order})
                    self._tp_deadline_ms = now_ms + self.cfg.flat_timeout_ms
                    return actions
            return actions

        # 何をするか：逆行が規定tickを超えたら、時間を待たずに即フラットIOCで逃げる
        if self._tp_pending and self._open_size > 0.0 and self.cfg.stop_adverse_ticks > 0:
            best_bid, best_ask = self._get_best_prices(ob)
            if best_bid is not None and best_ask is not None and self._open_vwap_px > 0.0:
                try:
                    tick = float(ob.tick_size())
                except Exception:
                    tick = 0.0
                tick = max(tick, 1e-12)
                adverse_ticks = 0.0
                if self._open_side == "BUY":
                    adverse_ticks = max(0.0, (self._open_vwap_px - float(best_bid)) / tick)
                elif self._open_side == "SELL":
                    adverse_ticks = max(0.0, (float(best_ask) - self._open_vwap_px) / tick)
                if adverse_ticks >= self.cfg.stop_adverse_ticks:
                    self._log_decision(
                        "flat_adverse",
                        side=self._open_side,
                        adv_ticks=f"{adverse_ticks:.1f}",
                        stop=self.cfg.stop_adverse_ticks,
                    )
                    if self._open_side == "BUY":
                        order = Order(
                            side="sell",
                            price=float(best_bid),
                            size=self._open_size,
                            tif="IOC",
                            ttl_ms=200,
                            tag="zero_reopen_flat",
                        )
                    else:
                        order = Order(
                            side="buy",
                            price=float(best_ask),
                            size=self._open_size,
                            tif="IOC",
                            ttl_ms=200,
                            tag="zero_reopen_flat",
                        )
                    return [{"type": "place", "order": order}]

        if self._entry_active and (now_ms >= self._lock_until_ms or not self._is_reopen(ob, now_ms)):
            actions.append(self._build_cancel())

        if self._is_reopen(ob, now_ms) and self._pass_gates(ob, now_ms):
            try:
                side = self._choose_side(ob)
                action = self._build_entry(ob, side)
            except ValueError:
                return actions
            order = action.get("order")
            order_px = getattr(order, "price", None) if order is not None else None
            self._log_decision("entry", spread=ob.spread_ticks(), side=side, px=order_px, ttl=self.cfg.ttl_ms)  # 何をするか：エントリー実行を記録
            actions.append(action)
            self._last_action_ms = now_ms
            self._lock_until_ms = now_ms + self._last_entry_ttl_ms  # 何をするか：ロックは“実際に使ったTTL分だけ”かける
            self._entry_ts_ms.append(now_ms)  # 何をするか：このエントリーの時刻を記録（レート制限判定で使用）
            self._entry_active = True
            self._fired_on_this_zero = True  # 何をするか：この“ゼロ”での発注を消費（次は新しいゼロが来るまで出さない）

        return actions

    def on_board(self, ob: OrderBook) -> List[Order]:
        """【関数】後方互換：旧IF（List[Order]）向けに place アクションだけを返す"""
        actions = self.evaluate(ob, datetime.now(timezone.utc), None)
        return [a["order"] for a in actions if a.get("type") == "place" and "order" in a]

    def on_fill(self, ob: OrderBook, my_fill: Any) -> List[Dict[str, Any]]:
        """【関数】約定イベント：+1tickのIOC利確を即返して“秒速で退出”する"""
        now = now_ms()  # 何をするか：フラット締切の計算に使う
        tag = getattr(my_fill, "tag", "")
        if tag is None:
            tag = ""
        tag_str = str(tag)

        if tag_str in ("zero_reopen_take", "zero_reopen_flat"):
            # 何をするか：決済で埋まった分だけ在庫を“差し引き”、ゼロになったら完了扱い
            fill_size = getattr(my_fill, "size", None)
            if isinstance(my_fill, Mapping) and fill_size is None:
                fill_size = my_fill.get("size")
            if fill_size is None:
                order_info = getattr(my_fill, "order", None)
                if order_info is not None:
                    fill_size = getattr(order_info, "size", None)
            size_val = float(fill_size) if fill_size is not None else 0.0
            self._entry_active = False
            self._open_size = max(0.0, self._open_size - size_val)
            if self._open_size <= 1e-12:
                self._open_size = 0.0
                self._tp_pending = False
                self._open_side = None
                self._open_vwap_px = 0.0  # 何をするか：在庫がゼロになったのでVWAPをリセット
                self._lock_until_ms = now - 1
            else:
                self._tp_pending = True

            if tag_str == "zero_reopen_flat":
                self._penalty_until_ms = now + self.cfg.loss_cooloff_ms  # 何をするか：非常口で逃げたら“お休み時間”をセット
            logger.info(
                "zero_reopen closed_by=%s side=%s px=%s remain=%s",
                tag_str,
                getattr(my_fill, "side", None),
                getattr(my_fill, "price", None),
                self._open_size,
            )  # 何をするか：残り在庫も記録
            return []  # 何をするか：決済側の約定時は新規注文を出さない（自己再送防止）

        self._entry_active = False
        self._lock_until_ms = -10**9

        # 何をするか：エントリー約定を受けたので、利確IOCの“締切”をセットして待機フラグON
        fill_side = getattr(my_fill, "side", None)
        fill_size = getattr(my_fill, "size", None)
        fill_price = getattr(my_fill, "price", None)
        if isinstance(my_fill, Mapping):
            if fill_side is None:
                fill_side = my_fill.get("side")
            if fill_size is None:
                fill_size = my_fill.get("size")
            if fill_price is None:
                fill_price = my_fill.get("price")
            order_info = my_fill.get("order")
            if order_info is not None:
                if fill_side is None:
                    fill_side = getattr(order_info, "side", None)
                if fill_size is None:
                    fill_size = getattr(order_info, "size", None)
                if fill_price is None:
                    fill_price = getattr(order_info, "price", None)
        side_str = str(fill_side).upper() if fill_side is not None else None
        size_val = float(fill_size) if fill_size is not None else 0.0
        if size_val <= 0.0:
            size_val = 0.0
        price_val = float(fill_price) if fill_price is not None else None
        self._tp_pending = True
        self._tp_deadline_ms = now + self.cfg.flat_timeout_ms
        if self._open_side is None:
            if side_str:
                self._open_side = side_str
            self._open_size = size_val
            self._open_vwap_px = price_val if price_val is not None else 0.0
        else:
            if size_val > 0.0:
                new_size = self._open_size + size_val
                if price_val is not None:
                    self._open_vwap_px = (
                        (self._open_vwap_px * self._open_size + price_val * size_val)
                        / max(new_size, 1e-12)
                    )
                self._open_size = new_size
        if self._open_size <= 1e-12:
            self._tp_pending = False
            self._open_side = None
            self._open_size = 0.0
            self._open_vwap_px = 0.0

        try:
            action = self._build_take_profit(ob, my_fill)
        except ValueError:
            if self._tp_pending:
                self._tp_pending = False
                self._open_side = None
                self._open_size = 0.0
            return []
        order = action.get("order") if isinstance(action, Mapping) else None
        if order is not None:
            logger.info(
                "zero_reopen take_send side=%s px=%s", str(getattr(order, "side", "")).upper(), getattr(order, "price", None)
            )  # 何をするか：利確IOCの送信を記録
        return [action]<|MERGE_RESOLUTION|>--- conflicted
+++ resolved
@@ -37,10 +37,8 @@
     seen_zero_window_ms: int = 1000  # どれだけ“ゼロ直後”を有効とみなすか
     loss_cooloff_ms: int = 1500   # 何をする設定か：非常口フラット後に“お休み”する時間ms（連打で再被弾を防ぐ）
     stop_adverse_ticks: int = 2    # 何をする設定か：エントリーVWAPから不利にこのtick以上動いたら即フラットIOCで逃げる
-<<<<<<< HEAD
     exact_one_tick_only: bool = True  # 何をする設定か：スプレッドが“ちょうど1tick”のときだけ出す（+1tick利確がその場で当たる）
-=======
->>>>>>> 2353dea8
+
     entries_window_ms: int = 10000   # 何をする設定か：この時間窓（ms）内のエントリー回数を数える
     max_entries_in_window: int = 6   # 何をする設定か：時間窓内に許可する最大エントリー回数
     ttl_jitter_ms: int = 80      # 何をする設定か：TTLに与える±ゆらぎ幅（ms）。同時発注の衝突を避ける
