# 何をするモジュールか：
#   「スプレッドが一瞬0になった直後、1tick以上に再拡大した“その一拍”だけ」片面で最小ロットを置き、
#   当たったら即IOCで+1tick利確して退出する“イベント駆動ワンショットMM”の本体実装。

from dataclasses import dataclass
from datetime import datetime, timezone
from typing import Any, Dict, List, Mapping, Optional

# 何をするimportか：戦略の骨組み・板の読み取り・注文生成・時刻取得（すべて既存の共通層を利用）
from src.strategy.base import StrategyBase
from src.core.orderbook import OrderBook  # best/中値/tick/スプレッド/健全性 health_ok() を提供
from src.core.orders import Order        # Limit/IOC と TTL/タグを付けて発注する型
from src.core.utils import now_ms        # クールダウンや“直後”判定に使うミリ秒時刻

import logging  # 何をするか：この戦略の意思決定ログを出すために使う


logger = logging.getLogger(__name__)  # 何をするか：戦略専用のロガーを用意（情報/デバッグを出す）


@dataclass
class ZeroReopenConfig:
    """何をする設定か：最小限の外だしパラメータ（YAML上書き前提）"""

    min_spread_tick: int = 1       # 再拡大の下限（1tick以上に開いていること）
    max_spread_tick: int = 2       # 何をする設定か：再拡大が広すぎる（毒性高い）ときは出さない上限tick
    max_speed_ticks_per_s: float = 12.0  # 何をする設定か：midの速さ（tick/秒）がこの上限を超えたら発注しない
<<<<<<< HEAD
    fee_maker_bp: float = 0.0      # 何をする設定か：メーカー手数料（bp, 例 0.0〜-1.0）。1bp=0.01%
    fee_taker_bp: float = 0.0      # 何をする設定か：テイカー手数料（bp, 例 10.0 は0.10%）
    edge_bp_min: float = 0.0       # 何をする設定か：手数料控除後に最低これだけの余裕(bps)がなければ発注しない
=======
>>>>>>> 0f1234ee
    flat_timeout_ms: int = 600         # 何をする設定か：利確IOCが通らない時の“時間でフラット”の締切ms
    ttl_ms: int = 800              # 指値の寿命（置きっぱなし防止・秒速撤退のため短め）
    size_min: float = 0.001        # 最小ロット（取引所の最小単位に合わせる）
    cooloff_ms: int = 250          # 連打禁止と毒性回避のための“息継ぎ”
    seen_zero_window_ms: int = 1000  # どれだけ“ゼロ直後”を有効とみなすか


def zero_reopen_config_from(cfg: Any) -> ZeroReopenConfig | None:
    """【関数】設定オブジェクトから zero_reopen_pop セクションを取り出し ZeroReopenConfig に変換する"""

    if cfg is None:
        return None

    features = getattr(cfg, "features", None)
    section: Any = None

    if isinstance(features, Mapping):
        section = features.get("zero_reopen_pop")
    elif features is not None:
        section = getattr(features, "zero_reopen_pop", None)
        if section is None:
            extra = getattr(features, "model_extra", None)
            if isinstance(extra, Mapping):
                section = extra.get("zero_reopen_pop")
            elif hasattr(features, "__dict__") and isinstance(features.__dict__, dict):
                section = features.__dict__.get("zero_reopen_pop")

    if not section:
        return None

    if isinstance(section, ZeroReopenConfig):
        return section

    if isinstance(section, Mapping):
        return ZeroReopenConfig(**section)

    raise TypeError("zero_reopen_pop config must be a mapping or ZeroReopenConfig instance")


class ZeroReopenPop(StrategyBase):
    """
    何をする戦略か：
      - 直近に spread==0（タッチ/クロス）を観測 → 記録
      - その直後（既定1秒以内）に spread >= 1tick に再拡大した“一拍だけ”片面を最小ロットで提示（GTC+TTL）
      - 約定したら即IOCで+1tick利確して退出
      - ガード（health_ok 等）が悪いときは何もしない
    """

    name: str = "zero_reopen_pop"

    def __init__(self, *, cfg: Optional[ZeroReopenConfig] = None) -> None:
        # 何をする関数か：設定と内部状態（直近ゼロ時刻／直近アクション時刻）の初期化
        super().__init__()
        self.cfg = cfg or ZeroReopenConfig()
        self._last_spread_zero_ms: int = -10**9
        self._last_action_ms: int = -10**9
        self._fired_on_this_zero: bool = False  # 何をするか：同一“ゼロ”イベントにつき発注は1回だけにするフラグ
        self._lock_until_ms: int = -10**9  # 何をするか：同時に複数枚を出さない“発注ロック”の期限ms（TTL中は新規禁止）
        self._tp_pending: bool = False        # 何をするか：利確IOC待ち（まだ手仕舞えていない）かどうか
        self._tp_deadline_ms: int = -10**9    # 何をするか：この時刻を過ぎたら“フラットIOC”を出す締切
        self._open_side: Optional[str] = None # 何をするか：保有している方向（BUY/SELL）
        self._open_size: float = 0.0          # 何をするか：保有しているサイズ
        self._last_mid_px: float = 0.0       # 何をするか：前回のmid価格を記録して速さ（速度）を測る
        self._last_mid_ts_ms: int = -10**9   # 何をするか：前回midの記録時刻（ms）
        self._entry_active: bool = False   # 何をするか：現在エントリー指値が生きているかを覚えて cancel_tag を制御する
        self._entry_tag: str = "zero_reopen"
        self._take_tag: str = "zero_reopen_take"

    # -------------------------
    # 内部ヘルパ（責務を明記）
    # -------------------------

    def _to_ms(self, now: datetime | int | float | None) -> int:
        """【関数】datetime/整数/None を ms(int) に正規化"""
        if isinstance(now, datetime):
            return int(now.timestamp() * 1000)
        if now is None:
            return now_ms()
        try:
            return int(now)
        except Exception:
            return now_ms()

    def _mark_zero(self, ob: OrderBook, now_ms: int) -> None:
        """【関数】ゼロ記録：spread==0 を見た“時刻”を記録して、のちほど“直後”判定に使う"""
        if ob.spread_ticks() == 0:
            self._last_spread_zero_ms = now_ms
            self._fired_on_this_zero = False  # 何をするか：新しい“ゼロ”を見たので再発注可にリセット

    def _is_reopen(self, ob: OrderBook, now_ms: int) -> bool:
        """【関数】再拡大判定：“直近ゼロあり かつ 現在は≥min_spread_tick”かどうか"""
        seen_zero_recently = (now_ms - self._last_spread_zero_ms) <= self.cfg.seen_zero_window_ms
        return seen_zero_recently and (self.cfg.min_spread_tick <= ob.spread_ticks() <= self.cfg.max_spread_tick) and (not self._fired_on_this_zero)  # 何をするか：同一ゼロでは再発注しない

    def _pass_gates(self, ob: OrderBook, now_ms: int) -> bool:
        """【関数】安全ゲート：標準ガード（health_ok）・クールダウン・best存在チェックをまとめて判定"""
        health_check = getattr(ob, "health_ok", None)
        if callable(health_check) and not health_check():
            return False
        if (now_ms - self._last_action_ms) < self.cfg.cooloff_ms:
            return False
        if now_ms < self._lock_until_ms:
            return False  # 何をするか：まだTTL中＝前の注文が生きているので、新しい発注をロックして1枚運用を守る

        bid_px = getattr(getattr(ob, "best_bid", None), "price", None)
        ask_px = getattr(getattr(ob, "best_ask", None), "price", None)
        if bid_px is None or ask_px is None:
            return False
        # 何をするか：midの“速さ”（tick/秒）を計算し、上限を超えると危険なので発注を見送る
        mid = ob.mid_price()
        tick = ob.tick_size()
        if self._last_mid_ts_ms > 0:
            dt_ms = now_ms - self._last_mid_ts_ms
            if dt_ms > 0:
                speed_ticks_per_s = abs(mid - self._last_mid_px) / tick * (1000.0 / dt_ms)
                if speed_ticks_per_s > self.cfg.max_speed_ticks_per_s:
                    return False  # 速すぎる＝トレンド急進中と判断し、今回は出さない
        # 記録を更新（次回の速度計算のため）
        self._last_mid_px = mid
        self._last_mid_ts_ms = now_ms
<<<<<<< HEAD
        # 何をするか：1tick利確の“期待エッジ（bps）”を計算し、手数料合計＋余裕未満なら危険なので発注しない
        edge_est_bp = (tick / max(mid, 1e-9)) * 10000.0 - (self.cfg.fee_maker_bp + self.cfg.fee_taker_bp)
        if edge_est_bp < self.cfg.edge_bp_min:
            return False
=======
>>>>>>> 0f1234ee
        return True

    def _choose_side(self, ob: OrderBook) -> str:
        """【関数】サイド決定：ミッドからのズレが大きい側（再拡大の外側）で“逆向きに1tick待つ”"""
        bid_px = getattr(getattr(ob, "best_bid", None), "price", None)
        ask_px = getattr(getattr(ob, "best_ask", None), "price", None)
        if bid_px is None or ask_px is None:
            return "buy"

        mid = None
        microprice = getattr(ob, "microprice", None)
        if callable(microprice):
            try:
                mid = microprice()
            except Exception:
                mid = None
        if mid is None:
            mid = (bid_px + ask_px) / 2.0

        bid_offset = abs(mid - bid_px)
        ask_offset = abs(ask_px - mid)

        if ask_offset > bid_offset:
            return "sell"
        return "buy"

    def _build_entry(self, ob: OrderBook, side: str) -> Dict[str, Any]:
        """【関数】エントリー生成：片面1発の指値（GTC+TTL・最小ロット・戦略タグ付）を作る"""
        tick = float(getattr(ob, "tick", 1.0))
        bid_px = getattr(getattr(ob, "best_bid", None), "price", None)
        ask_px = getattr(getattr(ob, "best_ask", None), "price", None)
        if bid_px is None or ask_px is None:
            raise ValueError("best bid/ask required for entry order")
        mid = (bid_px + ask_px) / 2.0
        px = mid - tick if side == "buy" else mid + tick
        order = Order(
            side=side,
            price=px,
            size=self.cfg.size_min,
            tif="GTC",
            ttl_ms=self.cfg.ttl_ms,
            tag=self._entry_tag,
        )
        return {"type": "place", "order": order}

    def _build_take_profit(self, ob: OrderBook, fill: Any) -> Dict[str, Any]:
        """【関数】利確生成：fillを受けたら反対側に+1tickのIOCを即返す（秒速撤退）"""
        tick = float(getattr(ob, "tick", 1.0))
        fill_side = getattr(fill, "side", None)
        fill_price = getattr(fill, "price", None)
        fill_size = getattr(fill, "size", None)
        if isinstance(fill, Mapping):
            fill_side = fill_side or str(fill.get("side", "")).lower()
            if fill_price is None:
                fill_price = fill.get("price")
            if fill_size is None:
                fill_size = fill.get("size")
            order_info = fill.get("order")
            if fill_price is None and order_info is not None:
                fill_price = getattr(order_info, "price", None)
            if fill_size is None and order_info is not None:
                fill_size = getattr(order_info, "size", None)
        else:
            if fill_side is not None:
                fill_side = str(fill_side).lower()

        if fill_price is None or fill_size is None:
            raise ValueError("fill price/size required for take profit")

        exit_side = "sell" if str(fill_side).lower() == "buy" else "buy"
        exit_price = (float(fill_price) + tick) if exit_side == "sell" else (float(fill_price) - tick)
        order = Order(
            side=exit_side,
            price=exit_price,
            size=float(fill_size),
            tif="IOC",
            ttl_ms=200,
            tag=self._take_tag,
        )
        return {"type": "place", "order": order}

    def _build_cancel(self) -> Dict[str, Any]:
        """【関数】エントリーの戦略タグを一括取消するアクション"""
        self._entry_active = False
        self._lock_until_ms = -10**9
        return {"type": "cancel_tag", "tag": self._entry_tag}

    # -------------------------
    # ランタイム・フック
    # -------------------------

    def evaluate(self, ob: OrderBook, now: datetime, cfg) -> List[Dict[str, Any]]:
        """【関数】板イベント：ゼロを記録 → “直後の再拡大 & ゲート合格”ならアクションを返す"""
        now_ms = self._to_ms(now)
        actions: List[Dict[str, Any]] = []

        self._mark_zero(ob, now_ms)

        if self._tp_pending:
            if now_ms >= self._tp_deadline_ms:
                best_bid_fn = getattr(ob, "best_bid", None)
                best_ask_fn = getattr(ob, "best_ask", None)
                best_bid = best_bid_fn() if callable(best_bid_fn) else best_bid_fn
                best_ask = best_ask_fn() if callable(best_ask_fn) else best_ask_fn
                bid_px = getattr(best_bid, "price", best_bid)
                ask_px = getattr(best_ask, "price", best_ask)
                if (
                    bid_px is not None
                    and ask_px is not None
                    and self._open_side in {"BUY", "SELL"}
                    and self._open_size > 0.0
                ):
                    order_side = "sell" if self._open_side == "BUY" else "buy"
                    order_price = float(bid_px) if order_side == "sell" else float(ask_px)
                    order = Order(
                        side=order_side,
                        price=order_price,
                        size=self._open_size,
                        tif="IOC",
                        ttl_ms=200,
                        tag="zero_reopen_flat",
                    )
                    actions.append({"type": "place", "order": order})
                    self._tp_deadline_ms = now_ms + self.cfg.flat_timeout_ms
                    return actions
            return actions

        if self._entry_active and (now_ms >= self._lock_until_ms or not self._is_reopen(ob, now_ms)):
            actions.append(self._build_cancel())

        if self._is_reopen(ob, now_ms) and self._pass_gates(ob, now_ms):
            try:
                side = self._choose_side(ob)
                action = self._build_entry(ob, side)
            except ValueError:
                return actions
            actions.append(action)
            self._last_action_ms = now_ms
            self._lock_until_ms = now_ms + self.cfg.ttl_ms
            self._entry_active = True
            self._fired_on_this_zero = True  # 何をするか：この“ゼロ”での発注を消費（次は新しいゼロが来るまで出さない）

        return actions

    def on_board(self, ob: OrderBook) -> List[Order]:
        """【関数】後方互換：旧IF（List[Order]）向けに place アクションだけを返す"""
        actions = self.evaluate(ob, datetime.now(timezone.utc), None)
        return [a["order"] for a in actions if a.get("type") == "place" and "order" in a]

    def on_fill(self, ob: OrderBook, my_fill: Any) -> List[Dict[str, Any]]:
        """【関数】約定イベント：+1tickのIOC利確を即返して“秒速で退出”する"""
        now = now_ms()  # 何をするか：フラット締切の計算に使う
        tag = getattr(my_fill, "tag", "")
        if tag is None:
            tag = ""
        tag_str = str(tag)

        if tag_str in ("zero_reopen_take", "zero_reopen_flat"):
            # 何をするか：利確IOC or フラットIOCが約定した＝ポジション解消、ロック解除
            self._tp_pending = False
            self._open_side = None
            self._open_size = 0.0
            self._entry_active = False
            self._lock_until_ms = now - 1
            logger.info(
                "zero_reopen closed_by=%s side=%s px=%s", tag_str, getattr(my_fill, "side", None), getattr(my_fill, "price", None)
            )  # 何をするか：手仕舞い完了を記録
            return []

        self._entry_active = False
        self._lock_until_ms = -10**9

        # 何をするか：エントリー約定を受けたので、利確IOCの“締切”をセットして待機フラグON
        fill_side = getattr(my_fill, "side", None)
        fill_size = getattr(my_fill, "size", None)
        if isinstance(my_fill, Mapping):
            if fill_side is None:
                fill_side = my_fill.get("side")
            if fill_size is None:
                fill_size = my_fill.get("size")
            order_info = my_fill.get("order")
            if fill_side is None and order_info is not None:
                fill_side = getattr(order_info, "side", None)
            if fill_size is None and order_info is not None:
                fill_size = getattr(order_info, "size", None)
        side_str = str(fill_side).upper() if fill_side is not None else None
        size_val = float(fill_size) if fill_size is not None else 0.0
        self._open_side = side_str if side_str else None
        self._open_size = size_val if size_val > 0.0 else 0.0
        if self._open_side is not None and self._open_size > 0.0:
            self._tp_pending = True
            self._tp_deadline_ms = now + self.cfg.flat_timeout_ms
        else:
            self._tp_pending = False
            self._open_side = None
            self._open_size = 0.0

        try:
            action = self._build_take_profit(ob, my_fill)
        except ValueError:
            if self._tp_pending:
                self._tp_pending = False
                self._open_side = None
                self._open_size = 0.0
            return []
        order = action.get("order") if isinstance(action, Mapping) else None
        if order is not None:
            logger.info(
                "zero_reopen take_send side=%s px=%s", str(getattr(order, "side", "")).upper(), getattr(order, "price", None)
            )  # 何をするか：利確IOCの送信を記録
        return [action]<|MERGE_RESOLUTION|>--- conflicted
+++ resolved
@@ -25,12 +25,10 @@
     min_spread_tick: int = 1       # 再拡大の下限（1tick以上に開いていること）
     max_spread_tick: int = 2       # 何をする設定か：再拡大が広すぎる（毒性高い）ときは出さない上限tick
     max_speed_ticks_per_s: float = 12.0  # 何をする設定か：midの速さ（tick/秒）がこの上限を超えたら発注しない
-<<<<<<< HEAD
     fee_maker_bp: float = 0.0      # 何をする設定か：メーカー手数料（bp, 例 0.0〜-1.0）。1bp=0.01%
     fee_taker_bp: float = 0.0      # 何をする設定か：テイカー手数料（bp, 例 10.0 は0.10%）
     edge_bp_min: float = 0.0       # 何をする設定か：手数料控除後に最低これだけの余裕(bps)がなければ発注しない
-=======
->>>>>>> 0f1234ee
+
     flat_timeout_ms: int = 600         # 何をする設定か：利確IOCが通らない時の“時間でフラット”の締切ms
     ttl_ms: int = 800              # 指値の寿命（置きっぱなし防止・秒速撤退のため短め）
     size_min: float = 0.001        # 最小ロット（取引所の最小単位に合わせる）
@@ -151,13 +149,12 @@
         # 記録を更新（次回の速度計算のため）
         self._last_mid_px = mid
         self._last_mid_ts_ms = now_ms
-<<<<<<< HEAD
+
         # 何をするか：1tick利確の“期待エッジ（bps）”を計算し、手数料合計＋余裕未満なら危険なので発注しない
         edge_est_bp = (tick / max(mid, 1e-9)) * 10000.0 - (self.cfg.fee_maker_bp + self.cfg.fee_taker_bp)
         if edge_est_bp < self.cfg.edge_bp_min:
             return False
-=======
->>>>>>> 0f1234ee
+
         return True
 
     def _choose_side(self, ob: OrderBook) -> str:
