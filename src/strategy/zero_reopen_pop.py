--- conflicted
+++ resolved
@@ -36,11 +36,6 @@
     loss_cooloff_ms: int = 1500   # 何をする設定か：非常口フラット後に“お休み”する時間ms（連打で再被弾を防ぐ）
     reopen_stable_ms: int = 50   # 何をする設定か：再拡大してから“この時間だけ継続”したら発注を許可（瞬間ノイズで出さない）
     min_best_age_ms: int = 200   # 何をする設定か：Bestがこの時間（ms）以上変わらず“落ち着いて”いたら発注を許可
-<<<<<<< HEAD
-=======
-
->>>>>>> dfb2af5f
-
 
 def zero_reopen_config_from(cfg: Any) -> ZeroReopenConfig | None:
     """【関数】設定オブジェクトから zero_reopen_pop セクションを取り出し ZeroReopenConfig に変換する"""
@@ -191,11 +186,6 @@
         if now_ms < self._penalty_until_ms:
             self._log_decision("skip_penalty", until=self._penalty_until_ms, now=now_ms)  # 何をするか：“罰ゲーム中なので見送り”を記録
             return False  # 何をするか：ロス・クールオフ中は新規発注しない
-
-<<<<<<< HEAD
-=======
-
->>>>>>> dfb2af5f
         best_bid = ob.best_bid()  # 何をするか：現在のbest bidを取得
         best_ask = ob.best_ask()  # 何をするか：現在のbest askを取得
         if best_bid is None or best_ask is None:
