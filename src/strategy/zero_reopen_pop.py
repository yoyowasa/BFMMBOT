--- conflicted
+++ resolved
@@ -35,11 +35,7 @@
     seen_zero_window_ms: int = 1000  # どれだけ“ゼロ直後”を有効とみなすか
     loss_cooloff_ms: int = 1500   # 何をする設定か：非常口フラット後に“お休み”する時間ms（連打で再被弾を防ぐ）
     reopen_stable_ms: int = 50   # 何をする設定か：再拡大してから“この時間だけ継続”したら発注を許可（瞬間ノイズで出さない）
-    min_best_age_ms: int = 200   # 何をする設定か：Bestがこの時間（ms）以上変わらず“落ち着いて”いたら発注を許可
-<<<<<<< HEAD
-
-=======
->>>>>>> 5b5dc493
+    min_best_age_ms: int = 200   # 何をする設定か：Bestがこの時間（ms）以上変わらず“落ち着いて”いたら発注を許
 
 def zero_reopen_config_from(cfg: Any) -> ZeroReopenConfig | None:
     """【関数】設定オブジェクトから zero_reopen_pop セクションを取り出し ZeroReopenConfig に変換する"""
@@ -190,10 +186,6 @@
         if now_ms < self._penalty_until_ms:
             self._log_decision("skip_penalty", until=self._penalty_until_ms, now=now_ms)  # 何をするか：“罰ゲーム中なので見送り”を記録
             return False  # 何をするか：ロス・クールオフ中は新規発注しない
-<<<<<<< HEAD
-
-=======
->>>>>>> 5b5dc493
         best_bid = ob.best_bid()  # 何をするか：現在のbest bidを取得
         best_ask = ob.best_ask()  # 何をするか：現在のbest askを取得
         if best_bid is None or best_ask is None:
@@ -398,7 +390,6 @@
                     fill_size = getattr(order_info, "size", None)
             size_val = float(fill_size) if fill_size is not None else 0.0
             self._entry_active = False
-<<<<<<< HEAD
             self._open_size = max(0.0, self._open_size - size_val)
             if self._open_size <= 1e-12:
                 self._open_size = 0.0
@@ -407,9 +398,7 @@
                 self._lock_until_ms = now - 1
             else:
                 self._tp_pending = True
-=======
-            self._lock_until_ms = now - 1
->>>>>>> 5b5dc493
+
             if tag_str == "zero_reopen_flat":
                 self._penalty_until_ms = now + self.cfg.loss_cooloff_ms  # 何をするか：非常口で逃げたら“お休み時間”をセット
             logger.info(
