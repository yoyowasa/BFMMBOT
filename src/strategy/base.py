--- conflicted
+++ resolved
@@ -4,10 +4,7 @@
 
 import copy
 import contextvars
-<<<<<<< HEAD
 import uuid  # 何をするか：各子戦略の意思決定に固有の相関IDを割り当てる
-=======
->>>>>>> 09ca9fde
 from typing import Any, Dict, Iterable, List, Sequence  # 返り値の型
 from datetime import datetime  # 戦略判断の時刻
 from src.core.orderbook import OrderBook  # ローカル板
@@ -22,10 +19,7 @@
 
 
 current_strategy_ctx = contextvars.ContextVar("current_strategy_name", default=None)
-<<<<<<< HEAD
 current_corr_ctx = contextvars.ContextVar("current_corr_id", default=None)  # 何をするか：現在の意思決定に割り当てた相関IDを共有する
-=======
->>>>>>> 09ca9fde
 
 
 class MultiStrategy(StrategyBase):
@@ -103,10 +97,7 @@
         child_strategy_name = (
             getattr(child, "strategy_name", None) or child_name or "unknown"
         )
-<<<<<<< HEAD
         corr_id = current_corr_ctx.get()
-=======
->>>>>>> 09ca9fde
         for action in actions:
             if not isinstance(action, dict):
                 wrapped.append(action)
@@ -121,11 +112,8 @@
                         setattr(order, "_strategy", child_strategy_name)
                     except Exception:
                         pass
-<<<<<<< HEAD
-                        if corr_id is not None:
-                            setattr(order, "_corr_id", corr_id)
-=======
->>>>>>> 09ca9fde
+                    if corr_id is not None:
+                        setattr(order, "_corr_id", corr_id)
                     order.tag = self._prefixed_tag(child_name, getattr(order, "tag", ""))
             elif item.get("type") == "cancel_tag":
                 item["tag"] = self._prefixed_tag(child_name, item.get("tag"))
@@ -162,7 +150,6 @@
             if not callable(method):
                 continue
             child_name = getattr(child, "strategy_name", None) or getattr(child, "name", "unknown")
-<<<<<<< HEAD
             token_strategy = current_strategy_ctx.set(child_name or "unknown")
             token_corr = current_corr_ctx.set(uuid.uuid4().hex)
             actions = None
@@ -174,14 +161,6 @@
                 current_corr_ctx.reset(token_corr)
                 current_strategy_ctx.reset(token_strategy)
             results.extend(wrapped)
-=======
-            token = current_strategy_ctx.set(child_name or "unknown")
-            try:
-                actions = method(*args, **kwargs)
-            finally:
-                current_strategy_ctx.reset(token)
-            results.extend(self._wrap_actions(child, actions))
->>>>>>> 09ca9fde
         return results
 
     def on_stop(self, *args, **kwargs):
@@ -190,20 +169,20 @@
     def evaluate(self, *args, **kwargs):
         return self._dispatch_actions("evaluate", *args, **kwargs)
 
-    def on_fill(self, ob: OrderBook, fill_event: Any):
+    def on_fill(self, ob: OrderBook, fill: Any):
         results: List[Dict[str, Any]] = []
         for child in self.children:
             handler = getattr(child, "on_fill", None)
             if not callable(handler):
                 continue
             child_name = getattr(child, "name", "")
-            tag_value = getattr(fill_event, "tag", None)
-            if isinstance(fill_event, dict):
-                tag_value = fill_event.get("tag")
+            tag_value = getattr(fill, "tag", None)
+            if isinstance(fill, dict):
+                tag_value = fill.get("tag")
             stripped_tag, matched = self._strip_child_tag(child_name, tag_value)
             if not matched and tag_value not in (None, ""):
                 continue
-            event_copy = self._clone_fill_event(fill_event)
+            event_copy = self._clone_fill_event(fill)
             self._set_tag(event_copy, stripped_tag)
             order = getattr(event_copy, "order", None)
             if isinstance(event_copy, dict):
@@ -215,4 +194,4 @@
                     pass
             actions = handler(ob, event_copy)
             results.extend(self._wrap_actions(child, actions))
-        return results+        return results
