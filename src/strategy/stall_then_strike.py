--- conflicted
+++ resolved
@@ -36,11 +36,8 @@
             return []
 
         # 現在の指標を取得（BestAge/Spread）:contentReference[oaicite:6]{index=6}
-<<<<<<< HEAD
-        age_ms = coerce_ms(ob.best_age_ms(now))
-=======
         age_ms = coerce_ms(ob.best_age_ms(now)) or 0.0
->>>>>>> 897a515b
+
         sp_tick = ob.spread_ticks()
 
         # トリガ成立：ミッド±1tick に最小ロット両面
