# src/runtime/engine.py
# 役割：リアルタイムの“paper実行”エンジン（WS→ローカル板→戦略→最小シミュ→ログ保存）
# - 【関数】run_paper：WSイベントを流し込み、#1/#2戦略を評価→発注/取消→Fill反映→ログ保存
# - 【関数】_guard_midmove_bp：30秒のミッド変化(bps)を監視し、閾値超なら新規停止＋全取消
# - ログは文書仕様どおり logs/orders・logs/trades・logs/analytics にParquetで出力する
from __future__ import annotations

import asyncio  # 非同期ループ/キャンセル
import uuid  # 何をするか：corr_idのフォールバック生成に使用
from collections import OrderedDict, deque  # 30sミッド履歴でガード＋client_order_id↔corr_id対応の保持
from collections.abc import Mapping  # 戦略別設定の判定に使用
from datetime import datetime, timezone, timedelta  # ts解析と現在時刻 JST日付の境界計算にtimedeltaを使う
from typing import Deque, Optional, Sequence, Tuple  # 型ヒント
import csv  # 役割：窓イベントをCSVに1行追記するために使用
import time  # 何をするか：現在時刻(ms)を取得してHB間隔を測る
from loguru import logger  # 実行ログ
from pathlib import Path  # ハートビートNDJSONのファイル出力に使用
import orjson  # 1行JSON化（高速）
from src.core.realtime import event_stream  # 【関数】WS購読（board/executions）:contentReference[oaicite:2]{index=2}
from src.core.orderbook import OrderBook  # 【関数】ローカル板（Best/Spread/C-A）:contentReference[oaicite:3]{index=3}
from src.core.simulator import MiniSimulator  # 【関数】最小約定シミュ（価格タッチ）:contentReference[oaicite:4]{index=4}
from src.core.logs import OrderLog, TradeLog  # 【関数】発注/約定ログ（Parquet）:contentReference[oaicite:5]{index=5}
from src.core.analytics import DecisionLog  # 【関数】意思決定ログ（Parquet）:contentReference[oaicite:6]{index=6}
from src.strategy import build_strategy  # 何をするか：戦略生成を中央ファクトリに委譲する
<<<<<<< HEAD
from src.strategy.base import (
    MultiStrategy,
    current_corr_ctx,
    current_strategy_ctx,
)  # 何をするか：複数戦略を束ねるラッパーと子戦略名・相関IDの合図
=======
from src.strategy.base import MultiStrategy, current_strategy_ctx  # 何をするか：複数戦略を束ねるラッパーと子戦略名の合図
>>>>>>> 09ca9fde
from src.core.risk import RiskGate  # 何をするか：在庫ゲート（市場モードでClose-Onlyを切り替える）

_CORR_MAP_MAX = 8192  # 何をするか：client_order_id→corr_id の保持件数上限
_coid_to_corr: OrderedDict[str, str] = OrderedDict()  # 何をするか：corr参照用のLRUマップ


def _eval_feed_health(cfg: dict | object,
                      best_age_ms: Optional[float],
                      hb_gap_sec: Optional[float]) -> Tuple[str, str]:
    """何をするか：板エイジ/ハートビート間隔から 'healthy' / 'caution' / 'halted' を決めて理由を返す"""

    def _get(node, key: str):
        if node is None:
            return None
        if isinstance(node, dict):
            return node.get(key)
        extra = getattr(node, "model_extra", None)
        if isinstance(extra, dict) and key in extra:
            return extra[key]
        return getattr(node, key, None)

    guard = _get(cfg, "guard") or {}
    fh = _get(guard, "feed_health") or {}

    age_cfg = _get(fh, "age_ms") or {}
    gap_cfg = _get(fh, "heartbeat_gap_sec") or {}

    age_caution = _get(age_cfg, "caution")
    age_halted = _get(age_cfg, "halted")
    gap_caution = _get(gap_cfg, "caution")
    gap_halted = _get(gap_cfg, "halted")

    age_caution = float(age_caution) if age_caution is not None else 3000.0
    age_halted = float(age_halted) if age_halted is not None else 10000.0
    gap_caution = float(gap_caution) if gap_caution is not None else 3.0
    gap_halted = float(gap_halted) if gap_halted is not None else 10.0

    if best_age_ms is not None and best_age_ms >= age_halted:
        return "halted", f"age_ms={int(best_age_ms)}>= {int(age_halted)}"
    if hb_gap_sec is not None and hb_gap_sec >= gap_halted:
        return "halted", f"hb_gap_sec={round(hb_gap_sec, 3)}>= {gap_halted}"

    if best_age_ms is not None and best_age_ms >= age_caution:
        return "caution", f"age_ms={int(best_age_ms)}>= {int(age_caution)}"
    if hb_gap_sec is not None and hb_gap_sec >= gap_caution:
        return "caution", f"hb_gap_sec={round(hb_gap_sec, 3)}>= {gap_caution}"

    return "healthy", "ok"

def _parse_iso(ts: str) -> datetime:
    """【関数】ISO→datetime（'Z'も+00:00に正規化）"""
    return datetime.fromisoformat(ts.replace("Z", "+00:00"))

def _now_utc() -> datetime:
    """【関数】現在UTC（実行時刻の印）"""
    return datetime.now(timezone.utc)

class PaperEngine:
    """リアルタイム“paper”の最小エンジン"""

    @staticmethod
    def _normalize_strategy_names(
        primary: str,
        strategies: Sequence[str] | str | None,
    ) -> list[str]:
        if strategies is None:
            names = [primary]
        elif isinstance(strategies, str):
            names = [strategies]
        else:
            names = list(strategies)
        return names or [primary]

    @staticmethod
    def _strategy_cfg_for(strategy_cfg, name: str):
        if isinstance(strategy_cfg, Mapping):
            return strategy_cfg.get(name)
        return strategy_cfg

    def __init__(
        self,
        cfg,
        strategy_name: str,
        *,
        strategies: Sequence[str] | str | None = None,
        strategy_cfg=None,
    ) -> None:
        # 設定（製品コード/刻み/ガード閾値）
        self.cfg = cfg
        self.product = getattr(cfg, "product_code", "FX_BTC_JPY") or "FX_BTC_JPY"
        self.tick = float(getattr(cfg, "tick_size", 1.0))
        self.max_inv = getattr(getattr(cfg, "risk", None), "max_inventory", None)
        inv_eps_default = 0.0 if self.max_inv is None else max(0.0, float(self.max_inv) * 0.01)
        self.inventory_eps = float(getattr(getattr(cfg, "risk", None), "inventory_eps", inv_eps_default))
        self.guard_bp = None
        if getattr(cfg, "guard", None) is not None:
            self.guard_bp = getattr(cfg.guard, "max_mid_move_bp_30s", None)
            self.kill_daily = getattr(getattr(getattr(cfg, "risk", None), "kill", None), "daily_pnl_jpy", None)  # 【関数】Kill: 日次PnL閾値
            self.kill_dd = getattr(getattr(getattr(cfg, "risk", None), "kill", None), "max_dd_jpy", None)        # 【関数】Kill: 日次DD閾値
            self.halted = False  # 【関数】Kill発火後は停止
        self.risk = RiskGate(cfg)  # 何をする行か：設定を元に在庫ゲートを構築（市場モード連携の受け皿）
        health_cfg = getattr(cfg, "health", None)  # 何をする行か：Best静止しきい値（healthセクション）を安全に取得
        self._stale_warn_ms = None  # 何をする行か：Best静止でCautionへ入る閾値(ms)
        self._stale_halt_ms = None  # 何をする行か：Best静止でHaltedへ入る閾値(ms)
        if health_cfg is not None:  # 何をする行か：healthセクションが定義されているときのみ閾値を読み込む
            warn_sec = getattr(health_cfg, "stale_sec_warn", None)  # 何をする行か：Cautionへ入る秒数を読む
            halt_sec = getattr(health_cfg, "stale_sec_halt", None)  # 何をする行か：Haltedへ入る秒数を読む
            self._stale_warn_ms = float(warn_sec) * 1000.0 if warn_sec is not None else None  # 何をする行か：秒→ms換算
            self._stale_halt_ms = float(halt_sec) * 1000.0 if halt_sec is not None else None  # 何をする行か：秒→ms換算

        # 戦略（#1/#2/#3）を選択
        self.strategies = self._normalize_strategy_names(strategy_name, strategies)
        if len(self.strategies) == 1:
            selected = self.strategies[0]
            cfg_override = self._strategy_cfg_for(strategy_cfg, selected)
            self.strat = build_strategy(selected, cfg, strategy_cfg=cfg_override)
        else:
            children = [
                build_strategy(name, cfg, strategy_cfg=self._strategy_cfg_for(strategy_cfg, name))
                for name in self.strategies
            ]
            self.strat = MultiStrategy(children)


        # ローカル板・シミュ・ログ器
        self.ob = OrderBook(tick_size=self.tick)
        self.sim = MiniSimulator()
        self._feed_mode = "healthy"          # 何をするか：現在のフィード状態（healthy/caution/halted）を保持
        self._last_feed_reason = "init"      # 何をするか：直近の判定理由（ログや監視で参照）
        self._last_heartbeat_ms: int | None = None  # 何をするか：ハートビート/board受信時刻(ms)を保持
        self._last_gate_status = {"mode": "healthy", "reason": "init", "limits": {}, "ts_ms": None}  # 何をするか：直近のゲート状態（戦略から参照するため）
        self._last_place_ts_ms = 0       # 何をするか：直近の新規発注時刻（Cautionの発注レート制御に使う）

        self._orig_place = None               # 何をするか：元のplace関数を保存してラップ後に呼び戻す
        if hasattr(self, "sim") and hasattr(self.sim, "place"):
            self._orig_place = self.sim.place
            self.sim.place = self._place_with_feed_guard  # 何をするか：発注時にフィード健全性を確認するラップ関数へ差し替え
        self.order_log = OrderLog("logs/orders/order_log.parquet", mirror_ndjson="logs/orders/order_log.ndjson")  # NDJSONミラー有効化
        self.trade_log = TradeLog("logs/trades/trade_log.parquet", mirror_ndjson="logs/trades/trade_log.ndjson")  # NDJSONミラー有効化
        self.decision_log = DecisionLog("logs/analytics/decision_log.parquet", mirror_ndjson="logs/analytics/decision_log.ndjson")  # NDJSONミラー有効化
        self._hb_path = Path("logs/runtime/heartbeat.ndjson")  # 【関数】ハートビート出力先（NDJSON）
        self._events_dir = Path("logs/events")  # 役割：窓イベントのCSVフォルダ
        (self._events_dir / "maintenance.csv").touch(exist_ok=True)  # 初回起動でも tail できるよう空ファイルを作る
        (self._events_dir / "funding_schedule.csv").touch(exist_ok=True)  # 同上
        self._events_dir.mkdir(parents=True, exist_ok=True)  # 役割：フォルダを作成
        self._maint_prev, self._fund_prev = False, False  # 役割：直前の窓状態（enter/exit検出用）

        self._hb_path.parent.mkdir(parents=True, exist_ok=True)  # 親フォルダを用意
        self._midguard_paused = False  # 直近の“ミッド変化ガード”状態を持つ


        # PnL最小モデルの内部状態（自炊Q/A/Rのミニ版）
        self.Q = 0.0  # 在庫（+ロング/−ショート）
        self.A = 0.0  # 平均建値
        self.R = 0.0  # 実現PnL累計
        self._JST = timezone(timedelta(hours=9))  # 【関数】日次境界（JST）
        jst_now = _now_utc().astimezone(self._JST)
        jst_midnight = jst_now.replace(hour=0, minute=0, second=0, microsecond=0)
        self._day_start_utc = jst_midnight.astimezone(timezone.utc)  # 【関数】当日JST 0時（UTC）
        self._daily_R, self._R_HWM = 0.0, 0.0  # 【関数】日次PnLとそのHWM（DD計算に使用）

        # 30秒ミッド履歴（ガード用）：(epoch_sec, mid)
        self._midwin: Deque[Tuple[float, float]] = deque()

    def effective_inventory_limit(self) -> float | None:
        """【関数】新規発注の可否判定に使う実効在庫上限（上限−安全マージン）を返す"""
        if self.max_inv is None:
            return None
        limit = float(self.max_inv) - float(self.inventory_eps)
        return max(0.0, limit)

    def _place_with_feed_guard(self, *args, **kwargs):
        """何をするか：発注直前にフィード健全性を判定し、Haltedでは新規をブロック（決済のみ許可）する"""
        now_ms = int(time.time() * 1000)
        prev_mode = getattr(self, "_feed_mode", "healthy")  # 何をするか：モード変更の検知（ログを増やしすぎない）
        best_age_ms: float | None = None
        hb_gap_sec: float | None = None

        ob = getattr(self, "ob", None)
        last_rx_dt = None
        if ob is not None:
            ba_attr = getattr(ob, "best_age_ms", None)
            if callable(ba_attr):
                try:
                    best_age_ms = float(ba_attr())
                except Exception:
                    best_age_ms = None
            elif isinstance(ba_attr, (int, float)):
                best_age_ms = float(ba_attr)
            last_rx_dt = getattr(ob, "_last_ts", None)

        if last_rx_dt is not None:
            try:
                hb_gap_sec = max(0.0, (datetime.now(timezone.utc) - last_rx_dt).total_seconds())
            except Exception:
                hb_gap_sec = None
        elif isinstance(self._last_heartbeat_ms, (int, float)):
            hb_gap_sec = max(0.0, (now_ms - float(self._last_heartbeat_ms)) / 1000.0)

        cfg_obj = getattr(self, "cfg", {})
        mode, reason = _eval_feed_health(cfg_obj, best_age_ms, hb_gap_sec)
        self._feed_mode = mode
        self._last_feed_reason = reason
        if mode in ("healthy", "halted"):  # 何をするか：制限の無い2モードはここで一括更新（limitsは空）
            self._last_gate_status = {"mode": mode, "reason": reason, "limits": {}, "ts_ms": now_ms}
            if prev_mode != mode:
                logger.info(f"guard:mode_change {prev_mode}->{mode} reason={reason} limits={{}}")  # 何をするか：モード変化を1行で記録

        # 何をするか：ゲート判定のモード（healthy/caution/halted）を risk へ同期して在庫・Killの方針と連携する
        if hasattr(self, "risk") and hasattr(self.risk, "set_market_mode"):
            try:
                self.risk.set_market_mode(mode)  # 何をするか：risk側のマーケットモードを更新（安全装置の契約に沿う）
            except Exception as e:
                logger.warning(f"risk.set_market_mode failed: {e}")  # 何をするか：失敗しても主処理は続行し、理由を監査に残す

        is_reduce = bool(kwargs.get("reduce_only"))
        if not is_reduce and args:
            first = args[0]
            is_reduce = getattr(first, "reduce_only", False) or getattr(first, "close_only", False)

        if mode == "halted" and not is_reduce:
            logger.warning(f"guard:block_new_order mode=halted reason={reason}")
            return None


        if mode == "caution" and not is_reduce:



            def _cfg_get(node, key):
                if node is None:
                    return None
                if isinstance(node, dict):
                    return node.get(key)
                extra = getattr(node, "model_extra", None)
                if isinstance(extra, dict) and key in extra:
                    return extra[key]
                return getattr(node, key, None)

            guard_cfg = _cfg_get(cfg_obj, "guard") or {}
            caution_cfg = _cfg_get(guard_cfg, "caution") or {}

            size_cfg = _cfg_get(cfg_obj, "size") or {}
            if isinstance(size_cfg, dict):
                sz_min_val = size_cfg.get("min")
            else:
                sz_min_val = getattr(size_cfg, "min", None)
            try:
                sz_min = float(sz_min_val)
                if sz_min <= 0:
                    raise ValueError
            except Exception:
                sz_min = 0.001

            max_sz_raw = _cfg_get(caution_cfg, "max_order_size")
            try:
                max_sz = float(max_sz_raw if max_sz_raw is not None else 3 * sz_min)
            except Exception:
                max_sz = 3 * sz_min
            if max_sz <= 0:
                max_sz = 3 * sz_min

            rate_raw = _cfg_get(caution_cfg, "max_order_rate_per_sec")
            try:
                rate = float(rate_raw if rate_raw is not None else 2.0)
            except Exception:
                rate = 2.0
            if rate <= 0:
                rate = 2.0
            min_interval_ms = 1000.0 / max(0.001, rate)

            limits = {"max_order_size": max_sz, "max_order_rate_per_sec": rate}  # 何をするか：Caution時の制限（戦略へ伝える数字）
            self._last_gate_status = {"mode": "caution", "reason": reason, "limits": limits, "ts_ms": now_ms}  # 何をするか：最新ゲート情報を更新
            if prev_mode != "caution":
                logger.info(f"guard:mode_change {prev_mode}->caution reason={reason} limits={limits}")  # 何をするか：モード変化を1行で記録

            if not is_reduce:
                if now_ms - self._last_place_ts_ms < min_interval_ms:
                    limit_rate = 0.0
                    if min_interval_ms > 0:
                        limit_rate = round(1000.0 / min_interval_ms, 3)
                    logger.warning(f"guard:throttle_new_order mode=caution reason=rate_limit {limit_rate}req/s")
                    return None

                if args:
                    first = args[0]
                    if hasattr(first, "size") and isinstance(getattr(first, "size"), (int, float)) and first.size > max_sz:
                        logger.warning(f"guard:shrink_size mode=caution from={first.size} to={max_sz}")
                        first.size = max_sz
                    elif hasattr(first, "sz") and isinstance(getattr(first, "sz"), (int, float)) and first.sz > max_sz:
                        logger.warning(f"guard:shrink_size mode=caution from={first.sz} to={max_sz}")
                        first.sz = max_sz
                if "size" in kwargs and isinstance(kwargs["size"], (int, float)) and kwargs["size"] > max_sz:
                    logger.warning(f"guard:shrink_size mode=caution from={kwargs['size']} to={max_sz}")
                    kwargs["size"] = max_sz
                if "sz" in kwargs and isinstance(kwargs["sz"], (int, float)) and kwargs["sz"] > max_sz:
                    logger.warning(f"guard:shrink_size mode=caution from={kwargs['sz']} to={max_sz}")
                    kwargs["sz"] = max_sz


        if self._orig_place is None:
            return None
        if not is_reduce:
            self._last_place_ts_ms = now_ms  # 何をするか：新規発注が通る直前に“最後に出した時刻”を更新（Cautionのレート制御に使う）
        return self._orig_place(*args, **kwargs)

    def gate_status(self):
        """何をするか：戦略が今のゲート状態（mode/理由/制限）を取得するためのアクセサ"""
        return getattr(self, "_last_gate_status", {"mode": "healthy", "reason": "na", "limits": {}, "ts_ms": None})

    def _normalize_side(self, side: str | None) -> str | None:
        """【関数】side表現を "buy" / "sell" に正規化（それ以外はNone）"""
        if side is None:
            return None
        try:
            s = str(side).strip().lower()
        except Exception:
            return None
        if s in ("buy", "sell"):
            return s
        return None

    def would_reduce_inventory(self, current_inventory: float, side: str | None, request_qty: float) -> bool:
        """【関数】注文が在庫|Q|を縮める（=決済）か判定し、縮めるならTrue"""
        side_norm = self._normalize_side(side)
        if side_norm not in ("buy", "sell"):
            return False
        try:
            qty = float(request_qty)
        except (TypeError, ValueError):
            return False
        if qty <= 0.0:
            return False
        delta = qty if side_norm == "buy" else -qty
        return abs(current_inventory + delta) <= abs(current_inventory)

    # ─────────────────────────────────────────────────────────────
    def _guard_midmove_bp(self, now: datetime) -> bool:
        """【関数】30sのミッド変化(bps)を監視：閾値超ならTrue（新規停止＋全取消）
        - 文書のguard方針（速すぎるときは出さない）に合わせた最小実装。:contentReference[oaicite:9]{index=9}
        """
        if self.ob.best_bid.price is None or self.ob.best_ask.price is None:
            return False
        mid = (self.ob.best_bid.price + self.ob.best_ask.price) / 2.0
        t = now.timestamp()
        self._midwin.append((t, mid))
        # 30秒より古いものを落とす
        cutoff = t - 30.0
        while self._midwin and self._midwin[0][0] < cutoff:
            self._midwin.popleft()
        if not self.guard_bp or len(self._midwin) < 2:
            return False
        oldest_mid = self._midwin[0][1]
        if oldest_mid <= 0:
            return False
        move_bp = abs(mid - oldest_mid) / oldest_mid * 1e4
        return move_bp >= float(self.guard_bp)

    def _in_maintenance(self, now: datetime) -> bool:
        """【関数】JSTのメンテ窓に入っているかを判定（跨日にも対応）"""
        m = getattr(getattr(self.cfg, "mode_switch", None), "maintenance", None)
        if not m:
            return False
        try:
            s, e = m.start, m.end  # "HH:MM:SS"
        except AttributeError:
            return False
        jst = now.astimezone(self._JST)
        start = jst.replace(hour=int(s[0:2]), minute=int(s[3:5]), second=int(s[6:8]), microsecond=0)
        end = jst.replace(hour=int(e[0:2]), minute=int(e[3:5]), second=int(e[6:8]), microsecond=0)
        if end >= start:
            return start <= jst < end              # 同日内
        else:
            return jst >= start or jst < end       # 日跨ぎ(例: 23:55→00:05)

    def _in_funding_calc(self, now: datetime) -> bool:
        """【関数】Funding“計算”窓（JST）にいるか？（±5分で判定）"""
        times = getattr(getattr(self.cfg, "mode_switch", None), "funding_calc_jst", None)
        if not times:
            return False
        jst = now.astimezone(self._JST)
        for s in times:  # "HH:MM:SS"
            tgt = jst.replace(hour=int(s[0:2]), minute=int(s[3:5]), second=int(s[6:8]), microsecond=0)
            if abs((jst - tgt).total_seconds()) <= 300:  # 5分以内なら窓中
                return True
        return False

    def _in_funding_transfer(self, now: datetime) -> bool:
        """【関数】Funding“授受”窓（計算+ラグ時間、JST）にいるか？（±5分で判定）"""
        times = getattr(getattr(self.cfg, "mode_switch", None), "funding_calc_jst", None)
        lag_h = getattr(getattr(self.cfg, "mode_switch", None), "funding_transfer_lag_hours", None)
        if not times or lag_h is None:
            return False
        jst = now.astimezone(self._JST)
        for s in times:
            base = jst.replace(hour=int(s[0:2]), minute=int(s[3:5]), second=int(s[6:8]), microsecond=0)
            tgt = base + timedelta(hours=int(lag_h))
            if abs((jst - tgt).total_seconds()) <= 300:  # 5分以内なら窓中
                return True
        return False

    def _roll_daily(self, now: datetime) -> None:
        """【関数】日次境界（JST）を跨いだら R_day/HWM をリセット"""
        jst = now.astimezone(self._JST)
        jst_mid = jst.replace(hour=0, minute=0, second=0, microsecond=0)
        day_start_utc = jst_mid.astimezone(timezone.utc)
        if day_start_utc != self._day_start_utc:
            self._day_start_utc = day_start_utc
            self._daily_R, self._R_HWM = 0.0, 0.0  # 新しい日としてリセット

    def _maybe_trigger_kill(self) -> tuple[bool, str | None, float, float]:
        """【関数】Kill判定：Trueなら停止（理由, 日次R, 日次DDを返す）"""
        daily_R = self._daily_R
        dd = daily_R - self._R_HWM  # ≤ 0（下振れがDD）
        # 日次PnL（下限到達でKill）
        if self.kill_daily is not None and daily_R <= float(self.kill_daily):
            return True, "daily", daily_R, dd
        # 日次DD（下限到達でKill）
        if self.kill_dd is not None and dd <= float(self.kill_dd):
            return True, "dd", daily_R, dd
        return False, None, daily_R, dd

    # ─────────────────────────────────────────────────────────────
    def _record_decision(self, now: datetime, actions, features: dict | None = None) -> None:
        """【関数】意思決定ログへ記録（featuresと結論の一行）"""
        # 特徴量を収集
        feats_win = getattr(getattr(self.cfg, "features", None), "ca_ratio_win_ms", 500)
        feats = features if isinstance(features, dict) else {
            "best_age_ms": self.ob.best_age_ms(now),
            "ca_ratio": self.ob.ca_ratio(now, window_ms=feats_win),
            "spread_tick": self.ob.spread_ticks(),
        }
        # 結論を要約
        if not actions:
            decision = "none"
        else:
            places = [a for a in actions if a.get("type") == "place"]
            cancels = [a for a in actions if a.get("type") == "cancel_tag"]
            if places:
                sides = {p["order"].side for p in places if "order" in p}
                decision = "place_both" if sides == {"buy", "sell"} else f"place_{list(sides)[0]}"
            elif cancels:
                decision = "cancel"
            else:
                decision = "none"

        _features = dict(feats or {})  # 何をするか：特徴量JSONを壊さないようコピーしてタグ情報を追記する土台を作る
        orders = [
            a.get("order")
            for a in (actions or [])
            if isinstance(a, dict) and a.get("type") == "place" and a.get("order") is not None
        ]  # 何をするか：今回の意思決定で生成された注文を拾う
        tags = sorted({
            str(getattr(o, "tag", getattr(o, "_strategy", None)))
            for o in orders
            if getattr(o, "tag", None) or getattr(o, "_strategy", None)
        })  # 何をするか：注文に刻まれたタグ/子戦略名を収集して一意化
        if tags:
            _features["tags"] = tags  # 何をするか：タグ情報があれば features_json に配列で書き込む

<<<<<<< HEAD
        corr_hint = current_corr_ctx.get()
        if not corr_hint:
            corr_hint = next(
                (getattr(o, "_corr_id", None) for o in orders if getattr(o, "_corr_id", None)),
                None,
            )
        corr_id = corr_hint or uuid.uuid4().hex  # 何をするか：決定単位で一意な相関IDを決める
        _features["corr_id"] = corr_id  # 何をするか：features_json内に相関IDを残す

=======
>>>>>>> 09ca9fde
        self.decision_log.add(
            ts=now.isoformat(),
            strategy=(current_strategy_ctx.get() or self.strat.name),
            decision=decision,
            features=_features,
            expected_edge_bp=None,  # 最小実装では未算出
            eta_ms=None,            # 最小実装では未算出
            ca_ratio=feats["ca_ratio"],
            best_age_ms=feats["best_age_ms"],
            spread_state=("zero" if feats["spread_tick"] == 0 else "ge1"),
        )

    def _heartbeat(self, now: datetime, event: str, reason: str | None = None) -> None:
        """【関数】ハートビート：Q/A/R・日次R・各ガード/窓の状態を1行JSONで追記する"""
        eff_limit = self.effective_inventory_limit()
        inventory_guard = eff_limit is not None and abs(self.Q) >= float(eff_limit)
        payload = {
            "ts": now.isoformat(),
            "event": event,           # "place" / "fill" / "pause" など直近イベント
            "reason": reason,         # "inventory_guard" / "midmove_guard" / "maintenance" / "funding" など
            "strategy": getattr(self.strat, "strategy_name", None) or self.strat.name,
            "Q": self.Q,              # 現在在庫（+ロング/−ショート）
            "A": self.A,              # 平均建値
            "R": self.R,              # 累計実現PnL
            "R_day": self._daily_R,   # 日次実現PnL
            "guard": {                # ガードのON/OFF（Trueで“新規停止中”）
                "inventory": inventory_guard,
                "midmove": self._midguard_paused,
            },
            "window": {
                "maint": self._in_maintenance(now),
                "funding": self._in_funding_calc(now) or self._in_funding_transfer(now),
            },
        }
        child_names = ([
            getattr(child, "strategy_name", None) or getattr(child, "name", "unknown")
            for child in getattr(self.strat, "children", [])
        ] or [payload["strategy"]])
        lines = []
        for child_name in child_names:
            entry = dict(payload)
            entry["strategy"] = child_name
            lines.append(orjson.dumps(entry).decode("utf-8"))
        if not lines:
            return
        with self._hb_path.open("a", encoding="utf-8") as fh:
            for line in lines:
                fh.write(line + "\n")

    # ─────────────────────────────────────────────────────────────
    def _apply_fill_and_log(
        self,
        ts_iso: str,
        side: str,
        px: float,
        sz: float,
        tag: str,
        *,
        order=None,
    ) -> None:
        """【関数】Fillを在庫Q/A/Rに適用し、orders/tradesへ記録（最小PnL）"""
        # 1) orders：fill行
        reason_tag = tag if tag is not None else "-"
        order_tag = getattr(order, "tag", getattr(order, "_strategy", "-"))
<<<<<<< HEAD
        corr_for_log = _coid_to_corr.get(
            getattr(order, "client_order_id", "") if order is not None else "",
            (getattr(order, "_corr_id", None) if order is not None else None)
            or current_corr_ctx.get()
            or "-",
        )
        if (
            order is not None
            and getattr(order, "client_order_id", None)
            and getattr(order, "_corr_id", None)
        ):
            _coid_to_corr[order.client_order_id] = order._corr_id
            if len(_coid_to_corr) > _CORR_MAP_MAX:
                _coid_to_corr.popitem(last=False)
=======
>>>>>>> 09ca9fde
        self.order_log.add(
            ts=ts_iso,
            action="fill",
            tif="GTC",
            ttl_ms=None,
            px=px,
            sz=sz,
<<<<<<< HEAD
            reason=f"{reason_tag}; tag={order_tag}; corr={corr_for_log}",
=======
            reason=f"{reason_tag}; tag={order_tag}",
>>>>>>> 09ca9fde
        )
        dt = _parse_iso(ts_iso)  # 【関数】この約定時刻で窓フラグを判定するためにdatetime化
        is_maint = self._in_maintenance(dt)  # 【関数】メンテ窓か？
        is_fund = self._in_funding_calc(dt) or self._in_funding_transfer(dt)  # 【関数】Funding窓か？

        # 2) PnL更新（最小）：ショート買い戻し/ロング利確を片側ずつ
        realized = 0.0
        if side == "sell":
            if self.Q > 0:
                matched = min(sz, self.Q)
                realized += (px - self.A) * matched
                self.Q -= matched
                if sz > matched:
                    self.A = px
                    self.Q -= (sz - matched)
            else:
                self.A = (self.A * abs(self.Q) + px * sz) / (abs(self.Q) + sz) if self.Q < 0 else px
                self.Q -= sz
        else:  # buy
            if self.Q < 0:
                matched = min(sz, -self.Q)
                realized += (self.A - px) * matched
                self.Q += matched
                if sz > matched:
                    self.A = px
                    self.Q += (sz - matched)
            else:
                self.A = (self.A * self.Q + px * sz) / (self.Q + sz) if self.Q > 0 else px
                self.Q += sz
        self.R += realized
        self._daily_R += realized  # 【関数】日次PnLを更新
        self._R_HWM = max(self._R_HWM, self._daily_R)  # 【関数】HWM更新（DD計算用）

        # 3) trades：約定行
        order_strategy = None
        if order is not None:
            order_strategy = getattr(order, "_strategy", None)
        strategy_name = (
            current_strategy_ctx.get()
            or order_strategy
            or getattr(self.strat, "strategy_name", None)
            or self.strat.name
        )

<<<<<<< HEAD
        corr_for_trade = corr_for_log if corr_for_log != "-" else _coid_to_corr.get(
            getattr(order, "client_order_id", "") if order is not None else "",
            current_corr_ctx.get() or "-",
        )
        tag_payload = "" if tag is None else str(tag)
        if corr_for_trade and corr_for_trade != "-":
            if tag_payload:
                if f"corr:{corr_for_trade}" not in tag_payload:
                    tag_payload = f"{tag_payload}|corr:{corr_for_trade}"
            else:
                tag_payload = f"corr:{corr_for_trade}"
        final_tag = tag_payload or ("" if tag is None else str(tag))
        self.trade_log.add(
            ts=ts_iso, side=side, px=px, sz=sz, pnl=realized,
            strategy=strategy_name, tag=final_tag,
            inventory_after=self.Q,
=======
        self.trade_log.add(
            ts=ts_iso, side=side, px=px, sz=sz, pnl=realized,
            strategy=strategy_name, tag=tag, inventory_after=self.Q,
>>>>>>> 09ca9fde
            window_funding=is_fund, window_maint=is_maint  # 【関数】どの窓中の約定かを明示
        )
        self._heartbeat(dt, "fill", reason=tag)  # ハートビート：約定を要約

    def _log_window_event(self, window_type: str, action: str, ts: datetime) -> None:
        """役割：メンテ/ファンディング等の“窓”の入退を1行CSVで記録する"""
        events_dir = Path("logs") / "events"  # 役割：イベントログの保存先
        events_dir.mkdir(parents=True, exist_ok=True)  # 役割：ディレクトリを必ず作成

        # 役割：窓の種類ごとに出力ファイル名を選ぶ（仕様：maintenance.csv / funding_schedule.csv）
        if window_type == "maintenance":
            outfile = events_dir / "maintenance.csv"
        elif window_type == "funding":
            outfile = events_dir / "funding_schedule.csv"
        else:
            outfile = events_dir / f"{window_type}.csv"

        is_new = not outfile.exists()  # 役割：ファイルが無いときはヘッダ行を書く

        # 役割：ts を UTC ISO8601 に正規化（naive なら UTC を付与して保存）
        if getattr(ts, "tzinfo", None) is None:
            ts = ts.replace(tzinfo=timezone.utc)
        ts_iso = ts.astimezone(timezone.utc).isoformat()

        # 役割：CSV へ追記（列：ts, window, action）
        with outfile.open("a", newline="", encoding="utf-8") as f:
            w = csv.writer(f)
            if is_new:
                w.writerow(["ts", "window", "action"])
            w.writerow([ts_iso, window_type, action])


    # ─────────────────────────────────────────────────────────────
    async def run_paper(self) -> None:
        """【関数】paper実行の本体：WS→板→戦略→シミュ→ログ（Ctrl+Cで安全終了）
        - 文書の 8.3 ペーパー運用の最小形。:contentReference[oaicite:10]{index=10}
        """
        logger.info(
            f"paper start: product={self.product} strategy={self.strat.name} strategies={self.strategies}"
        )
        try:
            async for ev in event_stream(product_code=self.product):
                now = _parse_iso(ev["ts"])
                ch = ev.get("channel", "")

                if ch.startswith("lightning_board_"):
                    # ローカル板更新
                    self._last_heartbeat_ms = int(now.timestamp() * 1000)  # 何をするか：最新board受信時刻を記録しHB間隔を測る
                    # 日次境界（JST）を跨いだら R_day/HWM をリセット
                    self._roll_daily(now)

                    # Kill‑Switch 判定（trueで全キャンセル→停止）
                    hit, why, rday, dd = self._maybe_trigger_kill()
                    if hit:
                        for o in self.sim.cancel_by_tag("stall"):
                            self.order_log.add(
                                ts=now.isoformat(),
                                action="cancel",
                                tif=o.tif,
                                ttl_ms=o.ttl_ms,
                                px=o.price,
                                sz=o.remaining,
<<<<<<< HEAD
                                reason=(
                                    f"kill; tag={getattr(o, 'tag', getattr(o, '_strategy', '-'))}; "
                                    f"corr={_coid_to_corr.get(getattr(o, 'client_order_id', ''), (getattr(o, '_corr_id', None) or current_corr_ctx.get() or '-'))}"
                                ),
=======
                                reason=f"kill; tag={getattr(o, 'tag', getattr(o, '_strategy', '-'))}",
>>>>>>> 09ca9fde
                            )
                        for o in self.sim.cancel_by_tag("ca_gate"):
                            self.order_log.add(
                                ts=now.isoformat(),
                                action="cancel",
                                tif=o.tif,
                                ttl_ms=o.ttl_ms,
                                px=o.price,
                                sz=o.remaining,
<<<<<<< HEAD
                                reason=(
                                    f"kill; tag={getattr(o, 'tag', getattr(o, '_strategy', '-'))}; "
                                    f"corr={_coid_to_corr.get(getattr(o, 'client_order_id', ''), (getattr(o, '_corr_id', None) or current_corr_ctx.get() or '-'))}"
                                ),
=======
                                reason=f"kill; tag={getattr(o, 'tag', getattr(o, '_strategy', '-'))}",
>>>>>>> 09ca9fde
                            )
                        self.halted = True
                        logger.error(f"Kill‑Switch({why}) fired: R_day={rday:.2f}, DD={dd:.2f} → stopping")
                        return  # 安全停止（finallyでログflush）  # 文書の“Kill到達で停止”に準拠

                    self.ob.update_from_event(ev)
                    # 窓の現在状態を判定（true/false）し、前回から変わったらCSVに記録
                    maint_now = self._in_maintenance(now)
                    fund_now = self._in_funding_calc(now) or self._in_funding_transfer(now)
                    if maint_now != self._maint_prev:
                        self._log_window_event("maintenance", "enter" if maint_now else "exit", now)  # 役割：メンテ窓の出入りを記録
                        self._maint_prev = maint_now
                    if fund_now != self._fund_prev:
                        self._log_window_event("funding", "enter" if fund_now else "exit", now)  # 役割：Funding窓の出入りを記録
                        self._fund_prev = fund_now

                    # メンテ窓：新規禁止＋同タグ一括Cancel（reason="window"）
                    if self._in_maintenance(now):
                        for o in self.sim.cancel_by_tag("stall"):
                            self.order_log.add(
                                ts=now.isoformat(),
                                action="cancel",
                                tif=o.tif,
                                ttl_ms=o.ttl_ms,
                                px=o.price,
                                sz=o.remaining,
<<<<<<< HEAD
                                reason=(
                                    f"window; tag={getattr(o, 'tag', getattr(o, '_strategy', '-'))}; "
                                    f"corr={_coid_to_corr.get(getattr(o, 'client_order_id', ''), (getattr(o, '_corr_id', None) or current_corr_ctx.get() or '-'))}"
                                ),
=======
                                reason=f"window; tag={getattr(o, 'tag', getattr(o, '_strategy', '-'))}",
>>>>>>> 09ca9fde
                            )
                        for o in self.sim.cancel_by_tag("ca_gate"):
                            self.order_log.add(
                                ts=now.isoformat(),
                                action="cancel",
                                tif=o.tif,
                                ttl_ms=o.ttl_ms,
                                px=o.price,
                                sz=o.remaining,
<<<<<<< HEAD
                                reason=(
                                    f"window; tag={getattr(o, 'tag', getattr(o, '_strategy', '-'))}; "
                                    f"corr={_coid_to_corr.get(getattr(o, 'client_order_id', ''), (getattr(o, '_corr_id', None) or current_corr_ctx.get() or '-'))}"
                                ),
=======
                                reason=f"window; tag={getattr(o, 'tag', getattr(o, '_strategy', '-'))}",
>>>>>>> 09ca9fde
                            )
                            self._heartbeat(now, "pause", reason="maintenance")
                        continue  # このboardイベントでは新規Placeを行わない
                    
                    # Funding窓（計算 or 授受）：新規禁止＋同タグ一括Cancel（reason="funding"）
                    if self._in_funding_calc(now) or self._in_funding_transfer(now):
                        for o in self.sim.cancel_by_tag("stall"):
                            self.order_log.add(
                                ts=now.isoformat(),
                                action="cancel",
                                tif=o.tif,
                                ttl_ms=o.ttl_ms,
                                px=o.price,
                                sz=o.remaining,
<<<<<<< HEAD
                                reason=(
                                    f"funding; tag={getattr(o, 'tag', getattr(o, '_strategy', '-'))}; "
                                    f"corr={_coid_to_corr.get(getattr(o, 'client_order_id', ''), (getattr(o, '_corr_id', None) or current_corr_ctx.get() or '-'))}"
                                ),
=======
                                reason=f"funding; tag={getattr(o, 'tag', getattr(o, '_strategy', '-'))}",
>>>>>>> 09ca9fde
                            )  # 【関数】Funding窓で停止
                        for o in self.sim.cancel_by_tag("ca_gate"):
                            self.order_log.add(
                                ts=now.isoformat(),
                                action="cancel",
                                tif=o.tif,
                                ttl_ms=o.ttl_ms,
                                px=o.price,
                                sz=o.remaining,
<<<<<<< HEAD
                                reason=(
                                    f"funding; tag={getattr(o, 'tag', getattr(o, '_strategy', '-'))}; "
                                    f"corr={_coid_to_corr.get(getattr(o, 'client_order_id', ''), (getattr(o, '_corr_id', None) or current_corr_ctx.get() or '-'))}"
                                ),
=======
                                reason=f"funding; tag={getattr(o, 'tag', getattr(o, '_strategy', '-'))}",
>>>>>>> 09ca9fde
                            )  # 【関数】Funding窓で停止
                            self._heartbeat(now, "pause", reason="funding")
                        continue  # このboardイベントでは新規Placeを行わない

                    # TTL失効を処理（取消ログ）
                    for o in self.sim.on_time(now):
                        self.order_log.add(
                            ts=now.isoformat(),
                            action="cancel",
                            tif=o.tif,
                            ttl_ms=o.ttl_ms,
                            px=o.price,
                            sz=o.remaining,
<<<<<<< HEAD
                            reason=(
                                f"ttl; tag={getattr(o, 'tag', getattr(o, '_strategy', '-'))}; "
                                f"corr={_coid_to_corr.get(getattr(o, 'client_order_id', ''), (getattr(o, '_corr_id', None) or current_corr_ctx.get() or '-'))}"
                            ),
=======
                            reason=f"ttl; tag={getattr(o, 'tag', getattr(o, '_strategy', '-'))}",
>>>>>>> 09ca9fde
                        )

                    # ガード（速すぎるときは新規停止＋全取消）
                    paused = self._guard_midmove_bp(now)
                    self._midguard_paused = paused  # 直近のミッド移動ガード状態を保持（ハートビートに載せる）

                    if paused:
                        for o in self.sim.cancel_by_tag("stall"):
                            self.order_log.add(
                                ts=now.isoformat(),
                                action="cancel",
                                tif=o.tif,
                                ttl_ms=o.ttl_ms,
                                px=o.price,
                                sz=o.remaining,
<<<<<<< HEAD
                                reason=(
                                    f"guard; tag={getattr(o, 'tag', getattr(o, '_strategy', '-'))}; "
                                    f"corr={_coid_to_corr.get(getattr(o, 'client_order_id', ''), (getattr(o, '_corr_id', None) or current_corr_ctx.get() or '-'))}"
                                ),
=======
                                reason=f"guard; tag={getattr(o, 'tag', getattr(o, '_strategy', '-'))}",
>>>>>>> 09ca9fde
                            )
                        for o in self.sim.cancel_by_tag("ca_gate"):
                            self.order_log.add(
                                ts=now.isoformat(),
                                action="cancel",
                                tif=o.tif,
                                ttl_ms=o.ttl_ms,
                                px=o.price,
                                sz=o.remaining,
<<<<<<< HEAD
                                reason=(
                                    f"guard; tag={getattr(o, 'tag', getattr(o, '_strategy', '-'))}; "
                                    f"corr={_coid_to_corr.get(getattr(o, 'client_order_id', ''), (getattr(o, '_corr_id', None) or current_corr_ctx.get() or '-'))}"
                                ),
=======
                                reason=f"guard; tag={getattr(o, 'tag', getattr(o, '_strategy', '-'))}",
>>>>>>> 09ca9fde
                            )
                            self._heartbeat(now, "pause", reason="midmove_guard")  # 直近イベントを要約（ミッド変化ガードで停止）
                        continue  # 新規は出さない
                    
                    # 戦略評価→意思決定ログ→アクション適用
                    # 在庫上限ガード：|Q| が上限以上なら新規はClose-Onlyに切り替え、既存の指値は整理
                    eff_limit = self.effective_inventory_limit()
                    close_only_mode = False
                    if eff_limit is not None and abs(self.Q) >= eff_limit:
                        close_only_mode = True
                        for o in self.sim.cancel_by_tag("stall"):
                            self.order_log.add(
                                ts=now.isoformat(),
                                action="cancel",
                                tif=o.tif,
                                ttl_ms=o.ttl_ms,
                                px=o.price,
                                sz=o.remaining,
<<<<<<< HEAD
                                reason=(
                                    f"risk; tag={getattr(o, 'tag', getattr(o, '_strategy', '-'))}; "
                                    f"corr={_coid_to_corr.get(getattr(o, 'client_order_id', ''), (getattr(o, '_corr_id', None) or current_corr_ctx.get() or '-'))}"
                                ),
=======
                                reason=f"risk; tag={getattr(o, 'tag', getattr(o, '_strategy', '-'))}",
>>>>>>> 09ca9fde
                            )  # 何を/なぜ記録したか（在庫上限）
                        for o in self.sim.cancel_by_tag("ca_gate"):
                            self.order_log.add(
                                ts=now.isoformat(),
                                action="cancel",
                                tif=o.tif,
                                ttl_ms=o.ttl_ms,
                                px=o.price,
                                sz=o.remaining,
<<<<<<< HEAD
                                reason=(
                                    f"risk; tag={getattr(o, 'tag', getattr(o, '_strategy', '-'))}; "
                                    f"corr={_coid_to_corr.get(getattr(o, 'client_order_id', ''), (getattr(o, '_corr_id', None) or current_corr_ctx.get() or '-'))}"
                                ),
=======
                                reason=f"risk; tag={getattr(o, 'tag', getattr(o, '_strategy', '-'))}",
>>>>>>> 09ca9fde
                            )  # 何を/なぜ記録したか（在庫上限）
                        logger.warning(f"risk guard: |Q|>={eff_limit} → new orders paused")  # 画面でも分かるように一言
                        self._heartbeat(now, "pause", reason="inventory_guard")  # ハートビート：在庫上限で停止


                    actions = self.strat.evaluate(self.ob, now, self.cfg)
                    feats_win = getattr(getattr(self.cfg, "features", None), "ca_ratio_win_ms", 500)  # 何をする行か：CA比率集計窓(ms)を取得
                    features = {
                        "best_age_ms": self.ob.best_age_ms(now),  # 何をする行か：Best静止時間(ms)を記録
                        "ca_ratio": self.ob.ca_ratio(now, window_ms=feats_win),  # 何をする行か：C/A比率を記録
                        "spread_tick": self.ob.spread_ticks(),  # 何をする行か：現在スプレッド(tick)を記録
                    }
                    self._record_decision(now, actions, features=features)
                    for act in actions:
                        corr_from_action = act.get("_corr_id") if isinstance(act, dict) else None
                        corr_token = None
                        if corr_from_action is not None:
                            corr_token = current_corr_ctx.set(corr_from_action)
                        try:
                            if act.get("type") == "place":
                                # 同タグの重複を最小抑止
                                if self.sim.has_open_tag(act["order"].tag):
                                    continue
                                o = act["order"]
                                corr_value = (
                                    corr_from_action
                                    or getattr(o, "_corr_id", None)
                                    or current_corr_ctx.get()
                                )
                                if corr_token is None and corr_value is not None:
                                    corr_token = current_corr_ctx.set(corr_value)
                                if corr_value is not None:
                                    try:
                                        setattr(o, "_corr_id", corr_value)
                                    except Exception:
                                        pass
                                if not getattr(o, "client_order_id", None):
                                    o.client_order_id = f"BFM-{uuid.uuid4().hex[:12]}"
                                if corr_value:
                                    _coid_to_corr[o.client_order_id] = corr_value
                                    if len(_coid_to_corr) > _CORR_MAP_MAX:
                                        _coid_to_corr.popitem(last=False)
                                    tag_current = getattr(o, "tag", "")
                                    tag_str = str(tag_current) if tag_current is not None else ""
                                    if not tag_str:
                                        tag_str = f"corr:{corr_value}"
                                    elif f"corr:{corr_value}" not in tag_str:
                                        tag_str = f"{tag_str}|corr:{corr_value}"
                                    try:
                                        o.tag = tag_str
                                    except Exception:
                                        pass
                                age = None  # 何をするか：best_age_msをfeatures/decisionから拾う準備
                                if isinstance(locals().get("features"), dict):  # 何をするか：戦略特徴量が存在する場合
                                    age = features.get("best_age_ms")
                                elif isinstance(locals().get("decision"), dict):  # 何をするか：決定ペイロードに含まれる場合
                                    age = decision.get("best_age_ms")
                                if isinstance(age, (int, float)):
                                    if self._stale_halt_ms is not None and age >= self._stale_halt_ms:
                                        self.risk.set_market_mode("halted")  # 何をする行か：Best静止が閾値超→Haltedに切替
                                    elif self._stale_warn_ms is not None and age >= self._stale_warn_ms:
                                        self.risk.set_market_mode("caution")  # 何をする行か：Best静止が注意閾値超→Cautionに切替
                                    else:
                                        self.risk.set_market_mode("healthy")  # 何をする行か：静止時間が短いので通常モード
                                else:
                                    self.risk.set_market_mode("healthy")  # 何をする行か：best_ageが無ければ通常モードに戻す
                                if self.risk.market_mode in ("caution", "halted"):
                                    close_only_mode = True  # 何をする行か：市場モードが注意/停止ならClose-Only扱いにする
                                eff_limit = self.effective_inventory_limit()
                                req_qty = float(getattr(o, "size", 0.0) or 0.0)
                                side_val = getattr(o, "side", None)
                                reduce_only = bool(getattr(o, "reduce_only", False))
                                allow_place = self.risk.can_place(
                                    self.Q,
                                    req_qty,
                                    side=side_val,
                                    reduce_only=reduce_only,
                                    best_age_ms=age,
                                )  # 何をする行か：市場モードと在庫から発注可否を判定
                                if not allow_place and self.risk.market_mode in ("caution", "halted"):
                                    logger.debug(f"skip place: market_mode={self.risk.market_mode}")  # 何をする行か：静止検知で新規停止を記録
                                    self._heartbeat(now, "pause", reason="market_mode")  # 何をする行か：ハートビートに市場停止を記録
                                    continue
                                if eff_limit is not None:
                                    if abs(self.Q) + req_qty > eff_limit:
                                        if reduce_only or self.would_reduce_inventory(self.Q, side_val, req_qty):
                                            pass  # 決済方向なのでClose-Only中でも許可
                                        else:
                                            logger.debug(
                                                f"skip place: |Q|+req={abs(self.Q) + req_qty:.6f} > eff_limit={eff_limit:.6f}"
                                            )
                                            self._heartbeat(now, "pause", reason="inventory_guard")
                                            continue
                                    elif close_only_mode and not (reduce_only or self.would_reduce_inventory(self.Q, side_val, req_qty)):
                                        logger.debug("skip place: close_only_mode (inventory_guard)")
                                        self._heartbeat(now, "pause", reason="inventory_guard")
                                        continue
                                self.sim.place(o, now)
                                corr_for_log = _coid_to_corr.get(
                                    getattr(o, "client_order_id", ""),
                                    (getattr(o, "_corr_id", None) or current_corr_ctx.get() or "-"),
                                )
                                self.order_log.add(
                                    ts=now.isoformat(),
                                    action="place",
                                    tif=o.tif,
                                    ttl_ms=o.ttl_ms,
                                    px=o.price,
                                    sz=o.size,
                                    reason=(
                                        f"{o.tag}; tag={getattr(o, 'tag', getattr(o, '_strategy', '-'))}; corr={corr_for_log}"
                                    ),
                                )  # placeでも“注文タグ”（stall / ca_gate）を記録する

                                self._heartbeat(now, "place", reason=o.tag)  # ハートビート：発注を要約

                            elif act.get("type") == "cancel_tag":
                                tag_val = act.get("tag")
                                if not tag_val:
                                    continue
<<<<<<< HEAD
                                for o in self.sim.cancel_by_tag(tag_val):
                                    corr_val = getattr(o, "_corr_id", None)
                                    if corr_token is None and corr_val is not None:
                                        corr_token = current_corr_ctx.set(corr_val)
                                    corr_for_log = _coid_to_corr.get(
                                        getattr(o, "client_order_id", ""),
                                        (getattr(o, "_corr_id", None) or current_corr_ctx.get() or "-"),
                                    )
                                    self.order_log.add(
                                        ts=now.isoformat(),
                                        action="cancel",
                                        tif=o.tif,
                                        ttl_ms=o.ttl_ms,
                                        px=o.price,
                                        sz=o.remaining,
                                        reason=(
                                            f"strategy; tag={getattr(o, 'tag', getattr(o, '_strategy', '-'))}; corr={corr_for_log}"
                                        ),
                                    )
                        finally:
                            if corr_token is not None:
                                current_corr_ctx.reset(corr_token)
=======
                            self.sim.place(o, now)
                            self.order_log.add(
                                ts=now.isoformat(),
                                action="place",
                                tif=o.tif,
                                ttl_ms=o.ttl_ms,
                                px=o.price,
                                sz=o.size,
                                reason=f"{o.tag}; tag={getattr(o, 'tag', getattr(o, '_strategy', '-'))}",
                            )  # placeでも“注文タグ”（stall / ca_gate）を記録する

                            self._heartbeat(now, "place", reason=o.tag)  # ハートビート：発注を要約

                        elif act.get("type") == "cancel_tag":
                            for o in self.sim.cancel_by_tag(act["tag"]):
                                self.order_log.add(
                                    ts=now.isoformat(),
                                    action="cancel",
                                    tif=o.tif,
                                    ttl_ms=o.ttl_ms,
                                    px=o.price,
                                    sz=o.remaining,
                                    reason=f"strategy; tag={getattr(o, 'tag', getattr(o, '_strategy', '-'))}",
                                )
>>>>>>> 09ca9fde

                elif ch.startswith("lightning_executions_"):
                    # 約定でシミュを進め、Fill明細を受け取る→PnL/ログ反映
                    fills = self.sim.on_executions(ev.get("message") or [], now)
                    for f in fills:
                        self._apply_fill_and_log(
                            ts_iso=f["ts"], side=f["side"], px=float(f["price"]),
                            sz=float(f["size"]), tag=f["tag"],
                            order=f.get("order"),
                        )
                    # TTLチェックをもう一度（成約後の期限切れ）
                    for o in self.sim.on_time(now):
                        self.order_log.add(
                            ts=now.isoformat(),
                            action="cancel",
                            tif=o.tif,
                            ttl_ms=o.ttl_ms,
                            px=o.price,
                            sz=o.remaining,
<<<<<<< HEAD
                            reason=(
                                f"ttl; tag={getattr(o, 'tag', getattr(o, '_strategy', '-'))}; "
                                f"corr={_coid_to_corr.get(getattr(o, 'client_order_id', ''), (getattr(o, '_corr_id', None) or current_corr_ctx.get() or '-'))}"
                            ),
=======
                            reason=f"ttl; tag={getattr(o, 'tag', getattr(o, '_strategy', '-'))}",
>>>>>>> 09ca9fde
                        )

        except asyncio.CancelledError:
            logger.info("paper cancelled")
            raise
        except KeyboardInterrupt:
            logger.info("Ctrl+C - stopping paper")
        finally:
            # ログの確定保存
            self.order_log.flush()
            self.trade_log.flush()
            self.decision_log.flush()
            logger.info(f"paper end: realized_pnl={self.R}, open_orders={len(self.sim.open)}")<|MERGE_RESOLUTION|>--- conflicted
+++ resolved
@@ -22,15 +22,11 @@
 from src.core.logs import OrderLog, TradeLog  # 【関数】発注/約定ログ（Parquet）:contentReference[oaicite:5]{index=5}
 from src.core.analytics import DecisionLog  # 【関数】意思決定ログ（Parquet）:contentReference[oaicite:6]{index=6}
 from src.strategy import build_strategy  # 何をするか：戦略生成を中央ファクトリに委譲する
-<<<<<<< HEAD
 from src.strategy.base import (
     MultiStrategy,
     current_corr_ctx,
     current_strategy_ctx,
 )  # 何をするか：複数戦略を束ねるラッパーと子戦略名・相関IDの合図
-=======
-from src.strategy.base import MultiStrategy, current_strategy_ctx  # 何をするか：複数戦略を束ねるラッパーと子戦略名の合図
->>>>>>> 09ca9fde
 from src.core.risk import RiskGate  # 何をするか：在庫ゲート（市場モードでClose-Onlyを切り替える）
 
 _CORR_MAP_MAX = 8192  # 何をするか：client_order_id→corr_id の保持件数上限
@@ -491,7 +487,6 @@
         if tags:
             _features["tags"] = tags  # 何をするか：タグ情報があれば features_json に配列で書き込む
 
-<<<<<<< HEAD
         corr_hint = current_corr_ctx.get()
         if not corr_hint:
             corr_hint = next(
@@ -501,8 +496,6 @@
         corr_id = corr_hint or uuid.uuid4().hex  # 何をするか：決定単位で一意な相関IDを決める
         _features["corr_id"] = corr_id  # 何をするか：features_json内に相関IDを残す
 
-=======
->>>>>>> 09ca9fde
         self.decision_log.add(
             ts=now.isoformat(),
             strategy=(current_strategy_ctx.get() or self.strat.name),
@@ -567,7 +560,6 @@
         # 1) orders：fill行
         reason_tag = tag if tag is not None else "-"
         order_tag = getattr(order, "tag", getattr(order, "_strategy", "-"))
-<<<<<<< HEAD
         corr_for_log = _coid_to_corr.get(
             getattr(order, "client_order_id", "") if order is not None else "",
             (getattr(order, "_corr_id", None) if order is not None else None)
@@ -582,8 +574,6 @@
             _coid_to_corr[order.client_order_id] = order._corr_id
             if len(_coid_to_corr) > _CORR_MAP_MAX:
                 _coid_to_corr.popitem(last=False)
-=======
->>>>>>> 09ca9fde
         self.order_log.add(
             ts=ts_iso,
             action="fill",
@@ -591,11 +581,7 @@
             ttl_ms=None,
             px=px,
             sz=sz,
-<<<<<<< HEAD
             reason=f"{reason_tag}; tag={order_tag}; corr={corr_for_log}",
-=======
-            reason=f"{reason_tag}; tag={order_tag}",
->>>>>>> 09ca9fde
         )
         dt = _parse_iso(ts_iso)  # 【関数】この約定時刻で窓フラグを判定するためにdatetime化
         is_maint = self._in_maintenance(dt)  # 【関数】メンテ窓か？
@@ -640,7 +626,6 @@
             or self.strat.name
         )
 
-<<<<<<< HEAD
         corr_for_trade = corr_for_log if corr_for_log != "-" else _coid_to_corr.get(
             getattr(order, "client_order_id", "") if order is not None else "",
             current_corr_ctx.get() or "-",
@@ -657,11 +642,6 @@
             ts=ts_iso, side=side, px=px, sz=sz, pnl=realized,
             strategy=strategy_name, tag=final_tag,
             inventory_after=self.Q,
-=======
-        self.trade_log.add(
-            ts=ts_iso, side=side, px=px, sz=sz, pnl=realized,
-            strategy=strategy_name, tag=tag, inventory_after=self.Q,
->>>>>>> 09ca9fde
             window_funding=is_fund, window_maint=is_maint  # 【関数】どの窓中の約定かを明示
         )
         self._heartbeat(dt, "fill", reason=tag)  # ハートビート：約定を要約
@@ -713,7 +693,7 @@
                     # 日次境界（JST）を跨いだら R_day/HWM をリセット
                     self._roll_daily(now)
 
-                    # Kill‑Switch 判定（trueで全キャンセル→停止）
+                    # Kill-Switch 判定（trueで全キャンセル→停止）
                     hit, why, rday, dd = self._maybe_trigger_kill()
                     if hit:
                         for o in self.sim.cancel_by_tag("stall"):
@@ -724,14 +704,10 @@
                                 ttl_ms=o.ttl_ms,
                                 px=o.price,
                                 sz=o.remaining,
-<<<<<<< HEAD
                                 reason=(
                                     f"kill; tag={getattr(o, 'tag', getattr(o, '_strategy', '-'))}; "
                                     f"corr={_coid_to_corr.get(getattr(o, 'client_order_id', ''), (getattr(o, '_corr_id', None) or current_corr_ctx.get() or '-'))}"
                                 ),
-=======
-                                reason=f"kill; tag={getattr(o, 'tag', getattr(o, '_strategy', '-'))}",
->>>>>>> 09ca9fde
                             )
                         for o in self.sim.cancel_by_tag("ca_gate"):
                             self.order_log.add(
@@ -741,17 +717,13 @@
                                 ttl_ms=o.ttl_ms,
                                 px=o.price,
                                 sz=o.remaining,
-<<<<<<< HEAD
                                 reason=(
                                     f"kill; tag={getattr(o, 'tag', getattr(o, '_strategy', '-'))}; "
                                     f"corr={_coid_to_corr.get(getattr(o, 'client_order_id', ''), (getattr(o, '_corr_id', None) or current_corr_ctx.get() or '-'))}"
                                 ),
-=======
-                                reason=f"kill; tag={getattr(o, 'tag', getattr(o, '_strategy', '-'))}",
->>>>>>> 09ca9fde
                             )
                         self.halted = True
-                        logger.error(f"Kill‑Switch({why}) fired: R_day={rday:.2f}, DD={dd:.2f} → stopping")
+                        logger.error(f"Kill-Switch({why}) fired: R_day={rday:.2f}, DD={dd:.2f} → stopping")
                         return  # 安全停止（finallyでログflush）  # 文書の“Kill到達で停止”に準拠
 
                     self.ob.update_from_event(ev)
@@ -775,14 +747,10 @@
                                 ttl_ms=o.ttl_ms,
                                 px=o.price,
                                 sz=o.remaining,
-<<<<<<< HEAD
                                 reason=(
                                     f"window; tag={getattr(o, 'tag', getattr(o, '_strategy', '-'))}; "
                                     f"corr={_coid_to_corr.get(getattr(o, 'client_order_id', ''), (getattr(o, '_corr_id', None) or current_corr_ctx.get() or '-'))}"
                                 ),
-=======
-                                reason=f"window; tag={getattr(o, 'tag', getattr(o, '_strategy', '-'))}",
->>>>>>> 09ca9fde
                             )
                         for o in self.sim.cancel_by_tag("ca_gate"):
                             self.order_log.add(
@@ -792,14 +760,10 @@
                                 ttl_ms=o.ttl_ms,
                                 px=o.price,
                                 sz=o.remaining,
-<<<<<<< HEAD
                                 reason=(
                                     f"window; tag={getattr(o, 'tag', getattr(o, '_strategy', '-'))}; "
                                     f"corr={_coid_to_corr.get(getattr(o, 'client_order_id', ''), (getattr(o, '_corr_id', None) or current_corr_ctx.get() or '-'))}"
                                 ),
-=======
-                                reason=f"window; tag={getattr(o, 'tag', getattr(o, '_strategy', '-'))}",
->>>>>>> 09ca9fde
                             )
                             self._heartbeat(now, "pause", reason="maintenance")
                         continue  # このboardイベントでは新規Placeを行わない
@@ -814,14 +778,10 @@
                                 ttl_ms=o.ttl_ms,
                                 px=o.price,
                                 sz=o.remaining,
-<<<<<<< HEAD
                                 reason=(
                                     f"funding; tag={getattr(o, 'tag', getattr(o, '_strategy', '-'))}; "
                                     f"corr={_coid_to_corr.get(getattr(o, 'client_order_id', ''), (getattr(o, '_corr_id', None) or current_corr_ctx.get() or '-'))}"
                                 ),
-=======
-                                reason=f"funding; tag={getattr(o, 'tag', getattr(o, '_strategy', '-'))}",
->>>>>>> 09ca9fde
                             )  # 【関数】Funding窓で停止
                         for o in self.sim.cancel_by_tag("ca_gate"):
                             self.order_log.add(
@@ -831,14 +791,10 @@
                                 ttl_ms=o.ttl_ms,
                                 px=o.price,
                                 sz=o.remaining,
-<<<<<<< HEAD
                                 reason=(
                                     f"funding; tag={getattr(o, 'tag', getattr(o, '_strategy', '-'))}; "
                                     f"corr={_coid_to_corr.get(getattr(o, 'client_order_id', ''), (getattr(o, '_corr_id', None) or current_corr_ctx.get() or '-'))}"
                                 ),
-=======
-                                reason=f"funding; tag={getattr(o, 'tag', getattr(o, '_strategy', '-'))}",
->>>>>>> 09ca9fde
                             )  # 【関数】Funding窓で停止
                             self._heartbeat(now, "pause", reason="funding")
                         continue  # このboardイベントでは新規Placeを行わない
@@ -852,14 +808,10 @@
                             ttl_ms=o.ttl_ms,
                             px=o.price,
                             sz=o.remaining,
-<<<<<<< HEAD
                             reason=(
                                 f"ttl; tag={getattr(o, 'tag', getattr(o, '_strategy', '-'))}; "
                                 f"corr={_coid_to_corr.get(getattr(o, 'client_order_id', ''), (getattr(o, '_corr_id', None) or current_corr_ctx.get() or '-'))}"
                             ),
-=======
-                            reason=f"ttl; tag={getattr(o, 'tag', getattr(o, '_strategy', '-'))}",
->>>>>>> 09ca9fde
                         )
 
                     # ガード（速すぎるときは新規停止＋全取消）
@@ -875,14 +827,10 @@
                                 ttl_ms=o.ttl_ms,
                                 px=o.price,
                                 sz=o.remaining,
-<<<<<<< HEAD
                                 reason=(
                                     f"guard; tag={getattr(o, 'tag', getattr(o, '_strategy', '-'))}; "
                                     f"corr={_coid_to_corr.get(getattr(o, 'client_order_id', ''), (getattr(o, '_corr_id', None) or current_corr_ctx.get() or '-'))}"
                                 ),
-=======
-                                reason=f"guard; tag={getattr(o, 'tag', getattr(o, '_strategy', '-'))}",
->>>>>>> 09ca9fde
                             )
                         for o in self.sim.cancel_by_tag("ca_gate"):
                             self.order_log.add(
@@ -892,14 +840,10 @@
                                 ttl_ms=o.ttl_ms,
                                 px=o.price,
                                 sz=o.remaining,
-<<<<<<< HEAD
                                 reason=(
                                     f"guard; tag={getattr(o, 'tag', getattr(o, '_strategy', '-'))}; "
                                     f"corr={_coid_to_corr.get(getattr(o, 'client_order_id', ''), (getattr(o, '_corr_id', None) or current_corr_ctx.get() or '-'))}"
                                 ),
-=======
-                                reason=f"guard; tag={getattr(o, 'tag', getattr(o, '_strategy', '-'))}",
->>>>>>> 09ca9fde
                             )
                             self._heartbeat(now, "pause", reason="midmove_guard")  # 直近イベントを要約（ミッド変化ガードで停止）
                         continue  # 新規は出さない
@@ -918,14 +862,10 @@
                                 ttl_ms=o.ttl_ms,
                                 px=o.price,
                                 sz=o.remaining,
-<<<<<<< HEAD
                                 reason=(
                                     f"risk; tag={getattr(o, 'tag', getattr(o, '_strategy', '-'))}; "
                                     f"corr={_coid_to_corr.get(getattr(o, 'client_order_id', ''), (getattr(o, '_corr_id', None) or current_corr_ctx.get() or '-'))}"
                                 ),
-=======
-                                reason=f"risk; tag={getattr(o, 'tag', getattr(o, '_strategy', '-'))}",
->>>>>>> 09ca9fde
                             )  # 何を/なぜ記録したか（在庫上限）
                         for o in self.sim.cancel_by_tag("ca_gate"):
                             self.order_log.add(
@@ -935,14 +875,10 @@
                                 ttl_ms=o.ttl_ms,
                                 px=o.price,
                                 sz=o.remaining,
-<<<<<<< HEAD
                                 reason=(
                                     f"risk; tag={getattr(o, 'tag', getattr(o, '_strategy', '-'))}; "
                                     f"corr={_coid_to_corr.get(getattr(o, 'client_order_id', ''), (getattr(o, '_corr_id', None) or current_corr_ctx.get() or '-'))}"
                                 ),
-=======
-                                reason=f"risk; tag={getattr(o, 'tag', getattr(o, '_strategy', '-'))}",
->>>>>>> 09ca9fde
                             )  # 何を/なぜ記録したか（在庫上限）
                         logger.warning(f"risk guard: |Q|>={eff_limit} → new orders paused")  # 画面でも分かるように一言
                         self._heartbeat(now, "pause", reason="inventory_guard")  # ハートビート：在庫上限で停止
@@ -1063,7 +999,6 @@
                                 tag_val = act.get("tag")
                                 if not tag_val:
                                     continue
-<<<<<<< HEAD
                                 for o in self.sim.cancel_by_tag(tag_val):
                                     corr_val = getattr(o, "_corr_id", None)
                                     if corr_token is None and corr_val is not None:
@@ -1086,32 +1021,6 @@
                         finally:
                             if corr_token is not None:
                                 current_corr_ctx.reset(corr_token)
-=======
-                            self.sim.place(o, now)
-                            self.order_log.add(
-                                ts=now.isoformat(),
-                                action="place",
-                                tif=o.tif,
-                                ttl_ms=o.ttl_ms,
-                                px=o.price,
-                                sz=o.size,
-                                reason=f"{o.tag}; tag={getattr(o, 'tag', getattr(o, '_strategy', '-'))}",
-                            )  # placeでも“注文タグ”（stall / ca_gate）を記録する
-
-                            self._heartbeat(now, "place", reason=o.tag)  # ハートビート：発注を要約
-
-                        elif act.get("type") == "cancel_tag":
-                            for o in self.sim.cancel_by_tag(act["tag"]):
-                                self.order_log.add(
-                                    ts=now.isoformat(),
-                                    action="cancel",
-                                    tif=o.tif,
-                                    ttl_ms=o.ttl_ms,
-                                    px=o.price,
-                                    sz=o.remaining,
-                                    reason=f"strategy; tag={getattr(o, 'tag', getattr(o, '_strategy', '-'))}",
-                                )
->>>>>>> 09ca9fde
 
                 elif ch.startswith("lightning_executions_"):
                     # 約定でシミュを進め、Fill明細を受け取る→PnL/ログ反映
@@ -1131,14 +1040,10 @@
                             ttl_ms=o.ttl_ms,
                             px=o.price,
                             sz=o.remaining,
-<<<<<<< HEAD
                             reason=(
                                 f"ttl; tag={getattr(o, 'tag', getattr(o, '_strategy', '-'))}; "
                                 f"corr={_coid_to_corr.get(getattr(o, 'client_order_id', ''), (getattr(o, '_corr_id', None) or current_corr_ctx.get() or '-'))}"
                             ),
-=======
-                            reason=f"ttl; tag={getattr(o, 'tag', getattr(o, '_strategy', '-'))}",
->>>>>>> 09ca9fde
                         )
 
         except asyncio.CancelledError:
