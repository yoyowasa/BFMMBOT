--- conflicted
+++ resolved
@@ -86,10 +86,6 @@
             return None
         limit = float(self.max_inv) - float(self.inventory_eps)
         return max(0.0, limit)
-<<<<<<< HEAD
-
-=======
->>>>>>> e5d40b9d
     def _normalize_side(self, side: str | None) -> str | None:
         """【関数】side表現を "buy" / "sell" に正規化（それ以外はNone）"""
         if side is None:
@@ -115,11 +111,6 @@
             return False
         delta = qty if side_norm == "buy" else -qty
         return abs(current_inventory + delta) <= abs(current_inventory)
-
-<<<<<<< HEAD
-=======
-
->>>>>>> e5d40b9d
     # ─────────────────────────────────────────────────────────────
     def _guard_midmove_bp(self, now: datetime) -> bool:
         """【関数】30sのミッド変化(bps)を監視：閾値超ならTrue（新規停止＋全取消）
@@ -424,10 +415,6 @@
                     close_only_mode = False
                     if eff_limit is not None and abs(self.Q) >= eff_limit:
                         close_only_mode = True
-<<<<<<< HEAD
-=======
-
->>>>>>> e5d40b9d
                         for o in self.sim.cancel_by_tag("stall"):
                             self.order_log.add(ts=now.isoformat(), action="cancel", tif=o.tif, ttl_ms=o.ttl_ms,
                                             px=o.price, sz=o.remaining, reason="risk")  # 何を/なぜ記録したか（在庫上限）
@@ -462,10 +449,7 @@
                                         continue
                                 elif close_only_mode and not (reduce_only or self.would_reduce_inventory(self.Q, side_val, req_qty)):
                                     logger.debug("skip place: close_only_mode (inventory_guard)")
-<<<<<<< HEAD
-=======
-
->>>>>>> e5d40b9d
+
                                     self._heartbeat(now, "pause", reason="inventory_guard")
                                     continue
                             self.sim.place(o, now)
