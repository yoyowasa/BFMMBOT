--- conflicted
+++ resolved
@@ -36,10 +36,6 @@
         extra = getattr(node, "model_extra", None)
         if isinstance(extra, dict) and key in extra:
             return extra[key]
-<<<<<<< HEAD
-=======
-
->>>>>>> 52124253
         return getattr(node, key, None)
 
     guard = _get(cfg, "guard") or {}
@@ -115,13 +111,12 @@
         self._feed_mode = "healthy"          # 何をするか：現在のフィード状態（healthy/caution/halted）を保持
         self._last_feed_reason = "init"      # 何をするか：直近の判定理由（ログや監視で参照）
         self._last_heartbeat_ms: int | None = None  # 何をするか：ハートビート/board受信時刻(ms)を保持
-<<<<<<< HEAD
         self._last_place_ts_ms = 0       # 何をするか：直近の新規発注時刻（Cautionの発注レート制御に使う）
-=======
-
-        self._last_place_ts_ms = 0       # 何をするか：直近の新規発注時刻（Cautionの発注レート制御に使う）
-
->>>>>>> 52124253
+
+
+  # 何をするか：直近の新規発注時刻（Cautionの発注レート制御に使う）
+
+
         self._orig_place = None               # 何をするか：元のplace関数を保存してラップ後に呼び戻す
         if hasattr(self, "sim") and hasattr(self.sim, "place"):
             self._orig_place = self.sim.place
@@ -276,10 +271,6 @@
             return None
         if not is_reduce:
             self._last_place_ts_ms = now_ms  # 何をするか：新規発注が通る直前に“最後に出した時刻”を更新（Cautionのレート制御に使う）
-<<<<<<< HEAD
-=======
-
->>>>>>> 52124253
         return self._orig_place(*args, **kwargs)
     def _normalize_side(self, side: str | None) -> str | None:
         """【関数】side表現を "buy" / "sell" に正規化（それ以外はNone）"""
