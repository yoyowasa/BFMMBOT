# src/runtime/live.py
# これは live（本番）起動の最小導線です。exchange adapter との疎通だけ行い、危険がないように dry-run（発注なし）にします。

from __future__ import annotations

import os  # 何をするか：APIキー/シークレットを環境変数から読む
from typing import Any  # 何をするか：cfg の型ヒント用
from loguru import logger  # 何をするか：進行ログを出す
import json  # 何をするか：heartbeatをndjsonで書くためにJSONへ直す
from zoneinfo import ZoneInfo  # 何をするか：JST（Asia/Tokyo）へのタイムゾーン変換に使う

from src.core.exchange import RateLimitError  # 何をするか：取引所のレート制限例外を型で捕捉する

from datetime import datetime  # 何をするか：heartbeatのts(ISO)を日時に直してレート制限に使う

import math  # 何をするか：サイズの刻み丸め（floor）で使う

import csv  # 何をするか：窓イベント（enter/exit）をCSVに書くために使う
import atexit  # 何をするか：終了時に1回だけ処理するフックを登録する
import sys  # 何をするか：未捕捉例外のフック(sys.excepthook)を差し替えるために使う

from types import SimpleNamespace  # 何をするか：起動時シード用の簡易な注文オブジェクトを作る
import time  # 何をするか：WS再接続の待ち時間（バックオフ）に使う
import signal  # 何をするか：Ctrl+C/SIGTERM を捕まえて安全停止する
from threading import Event  # 何をするか：停止フラグを扱う

from pathlib import Path  # 何をするか：ハートビートの出力ファイルを扱う
import orjson  # 何をするか：1行JSON(NDJSON)を書き出す
from datetime import datetime, timezone, timedelta  # 何をするか：UTC現在時刻とTTL計算
from collections import deque  # 何をするか：ミッド変化ガード用の履歴
from src.core.orderbook import OrderBook  # 何をするか：ローカル板（戦略の入力）
from src.core.orders import Order  # 何をするか：戦略が返す注文モデル（tif/ttl_ms/price/size/tag）
from src.core.realtime import stream_events  # 何をするか：WSのboard/executionsストリーム
from src.strategy import build_strategy  # 何をするか：戦略インスタンスを中央ファクトリから取得する
from src.core.logs import OrderLog, TradeLog  # 何をするか：orders/trades を Parquet＋NDJSON に記録する
from src.core.analytics import DecisionLog  # 何をするか：戦略の意思決定ログ（Parquet＋NDJSONミラー）を扱う

from src.core.exchange import BitflyerExchange, ExchangeError, ServerError, NetworkError, AuthError  # 何をするか：認証/権限エラー(AuthError)を検知して安全停止する


def _select_strategy(name: str, cfg, strategy_cfg=None):
    """何をするか：戦略名から実体を生成（中央ファクトリへ委譲）"""
    return build_strategy(name, cfg, strategy_cfg=strategy_cfg)

def _now_utc() -> datetime:
    """何をするか：UTC現在時刻を返す（ログ/TTL計算の基準）"""
    return datetime.now(timezone.utc)

def _ttl_deadline(now: datetime, ttl_ms: int | None) -> datetime | None:
    """何をするか：TTLミリ秒から締切（UTC）を作る（Noneは無期限）"""
    return None if ttl_ms is None else now + timedelta(milliseconds=ttl_ms)

def _in_maintenance(now: datetime, cfg) -> bool:
    """何をする関数か：現在時刻がメンテ時間帯か（JST）判定する"""
    m = getattr(cfg, "maintenance", None)  # 設定から maintenance を安全に取得（dict/属性の両対応）
    if not m: return False  # メンテ設定が無いなら常に稼働OK
    start_s = getattr(m, "start", None)  # 開始時刻 "HH:MM"
    end_s = getattr(m, "end", None)      # 終了時刻 "HH:MM"
    if not start_s or not end_s: return False  # どちらか欠けたらメンテとはみなさない
    jst = ZoneInfo("Asia/Tokyo")               # JST に変換して判断
    t = now.astimezone(jst).time()             # 現在の JST 時刻（時刻型）
    s = datetime.strptime(start_s, "%H:%M").time()  # 開始時刻を時刻型へ
    e = datetime.strptime(end_s, "%H:%M").time()    # 終了時刻を時刻型へ
    return (s <= t <= e) if s <= e else (t >= s or t <= e)  # 日跨ぎ（例 23:00-02:00）も対応


def _in_funding_calc(now: datetime, cfg) -> bool:
    """何をするか：JSTのFunding計算タイミング ±60s に入っていれば True"""
    ms = getattr(cfg, "mode_switch", None)
    times = getattr(ms, "funding_calc_jst", None) or []
    jst = now.astimezone(timezone(timedelta(hours=9)))
    for tstr in times:
        hh, mm, ss = map(int, tstr.split(":"))
        target = jst.replace(hour=hh, minute=mm, second=ss, microsecond=0)
        if abs((jst - target).total_seconds()) <= 60:
            return True
    return False

def _in_funding_transfer(now: datetime, cfg) -> bool:
    """何をするか：Funding授受の推定1h窓（calc + lag_hours から1時間）に入っていれば True"""
    ms = getattr(cfg, "mode_switch", None)
    times = getattr(ms, "funding_calc_jst", None) or []
    lag_h = getattr(ms, "funding_transfer_lag_hours", 8)
    jst = now.astimezone(timezone(timedelta(hours=9)))
    for tstr in times:
        hh, mm, ss = map(int, tstr.split(":"))
        calc = jst.replace(hour=hh, minute=mm, second=ss, microsecond=0)
        start = calc + timedelta(hours=lag_h)
        end = start + timedelta(hours=1)
        if start <= jst <= end:
            return True
    return False

def _mid_from_ob(ob: OrderBook) -> float | None:
    """何をするか：ローカル板からミッド価格を取り出す（実装差異を吸収）"""
    mid = getattr(ob, "mid", None)
    if callable(mid):
        return mid()
    mid_val = getattr(ob, "mid_price", None)
    return float(mid_val) if mid_val is not None else None

def _round_to_tick(px: float, tick: float) -> float:
    """何をするか：価格をtick単位に丸める（誤差や端数を防ぐ）"""
    return float(round(px / tick) * tick)

def _round_size(sz: float, step: float) -> float:
    """何をするか：サイズを最小刻み(step)に丸めて端数を防ぐ（0に潰れないよう四捨五入）"""
    if step <= 0.0:
        return float(sz)
    steps = round(float(sz) / step)
    rounded = float(steps * step)
    return rounded

def _net_inventory_btc(ex: BitflyerExchange) -> float:
    """何をするか：現在の建玉（BTC）を +BUY/-SELL で合算して返す（在庫ガード用）"""
    try:
        positions = ex.get_positions()
    except Exception:
        return 0.0
    q = 0.0
    for p in positions or []:
        side = str(p.get("side", "")).upper()
        sz = float(p.get("size", 0.0))
        q += sz if side == "BUY" else -sz
    return q

def _seed_live_orders_from_active(ex: BitflyerExchange, live_orders: dict[str, dict]) -> None:
    """何をするか：取引所に残っている未約定(ACTIVE)注文を見つけて、監視辞書(live_orders)へ投入する"""
    try:
        items = ex.list_active_child_orders(count=100)  # 何をするか：ACTIVEな子注文を最大100件取得
    except ExchangeError:
        return  # 何をするか：一時失敗は何もしない（次回に回す）
    for it in items or []:
        acc = str(it.get("child_order_acceptance_id") or "")
        if not acc or acc in live_orders:
            continue  # 何をするか：IDなし/すでに監視中ならスキップ
        side = str(it.get("side", "")).upper()
        px = float((it.get("price") or it.get("average_price") or 0.0) or 0.0)
        sz = float(it.get("size", 0.0) or 0.0)
        executed = float(it.get("executed_size", 0.0) or 0.0)
        avg = float(it.get("average_price", 0.0) or 0.0)
        o = SimpleNamespace(side=side, price=px, size=sz, tag="seed", tif="GTC", ttl_ms=None)  # 何をするか：最小限の“注文情報”を用意
        live_orders[acc] = {"deadline": None, "order": o, "executed": executed, "avg_price": avg}  # 何をするか：TTLなしで監視（Fillで自然に片付く）

def _seed_inventory_and_avg_px(ex: BitflyerExchange) -> tuple[float | None, float]:
    """何をするか：取引所の建玉一覧から“平均コスト（参考）”と“ネット建玉(BTC)”を取得して初期状態に入れる"""
    try:
        positions = ex.get_positions()  # 何をするか：現在保有している建玉一覧を取得
    except ExchangeError:
        return None, 0.0  # 何をするか：取れない時は安全にゼロ開始

    long_sz = long_not = 0.0
    short_sz = short_not = 0.0
    for p in positions or []:
        sz = float(p.get("size", 0.0) or 0.0)
        px = float(p.get("price", 0.0) or 0.0)
        side = str(p.get("side", "")).upper()
        if sz <= 0.0 or px <= 0.0:
            continue
        if side == "BUY":
            long_sz += sz
            long_not += sz * px
        elif side == "SELL":
            short_sz += sz
            short_not += sz * px

    net = long_sz - short_sz  # 何をするか：ロング合計−ショート合計＝ネット建玉（+ロング/−ショート）
    if net > 0.0 and long_sz > 0.0:
        avg = long_not / long_sz  # 何をするか：ロング側の平均建値
    elif net < 0.0 and short_sz > 0.0:
        avg = short_not / short_sz  # 何をするか：ショート側の平均建値
    else:
        avg, net = None, 0.0  # 何をするか：ネットがゼロなら平均は不要

    return avg, net

__last_pause_hb_at: dict[str, datetime] = {}  # 何をするか：pause理由ごとの直近送信時刻（静音化のためのメモ）

def _hb_write(hb_path, **fields):
    """何をする関数か：ハートビート1行を ndjson で追記する。pauseは同じreasonを1秒に1回だけ書く（静音化）"""
    # 何をするか：pause心拍の静音化（同じreasonを1秒に1回まで）
    if fields.get("event") == "pause":
        reason = fields.get("reason", "unknown")
        ts = fields.get("ts")
        try:
            now_dt = datetime.fromisoformat(ts) if isinstance(ts, str) else ts  # 何をするか：ISO文字列→datetime
        except Exception:
            now_dt = _now_utc()  # 何をするか：壊れていたら現在時刻で代用
        last = __last_pause_hb_at.get(reason)
        if last and (now_dt - last).total_seconds() < 1.0:
            return  # 何をするか：1秒未満なら今回は書かない
        __last_pause_hb_at[reason] = now_dt  # 何をするか：直近送信時刻を更新

    # 何をするか：ndjsonとして1行追記
    try:
        p = Path(hb_path)
        p.parent.mkdir(parents=True, exist_ok=True)
        with p.open("a", encoding="utf-8") as f:
            f.write(json.dumps(fields, ensure_ascii=False) + "\n")
    except Exception as e:
        logger.exception(f"heartbeat write failed: {e}")


def _best_px(side) -> float | None:
    """何をするか：best_bid/best_ask に入るオブジェクト/辞書/数値から“価格(float)”だけを取り出す"""
    if side is None:
        return None
    if isinstance(side, (int, float)):
        return float(side)
    for attr in ("price", "px", "p"):  # 何をするか：代表的な属性名を順に試す
        v = getattr(side, attr, None)
        if isinstance(v, (int, float)):
            return float(v)
    if isinstance(side, dict):  # 何をするか：辞書形式にも対応
        for key in ("price", "px", "p"):
            v = side.get(key)
            if isinstance(v, (int, float)):
                return float(v)
    return None  # 何をするか：どれにも当てはまらなければ未取得（None）

def _act(o, key: str, default=None):
    """何をする関数か：戦略アクションoから key（'price','size','side','tif','tag' など）を属性/辞書どちらでも安全に取り出す"""
    return getattr(o, key, (o.get(key, default) if isinstance(o, dict) else default))

def _side_norm(v: str | int | None) -> str:
    """何をする関数か：side を取引所仕様の 'BUY' / 'SELL' に正規化（小文字/略称/数値も受け付ける）"""
    if v is None:
        return "BUY"  # 何をするか：デフォルトはBUY（保守的に片方に寄せる）
    s = str(v).strip().upper()
    if s in ("B", "BUY", "1", "+1"):
        return "BUY"
    if s in ("S", "SELL", "-1"):
        return "SELL"
    return "BUY"  # 何をするか：未知値はBUYへフォールバック（必要なら後続のガードで弾く）

def _would_reduce_inventory(current_inventory: float, side, request_qty: float) -> bool:
    """何をする関数か：この注文が在庫|Q|を減らす（決済）ならTrueを返す"""
    if side is None:
        return False
    try:
        side_norm = str(side).strip().lower()
    except Exception:
        return False
    if side_norm not in ("buy", "sell"):
        return False
    try:
        qty = float(request_qty)
    except (TypeError, ValueError):
        return False
    if qty <= 0.0:
        return False
    delta = qty if side_norm == "buy" else -qty
    return abs(current_inventory + delta) <= abs(current_inventory)

def _normalize_px_sz(cfg, px: float, sz: float) -> tuple[float | None, float | None]:
    """何をする関数か：価格をtick、サイズをstepへ丸め、最小サイズ未満は(None, None)を返して発注を止める"""
    tick = getattr(cfg, "tick_size", None)
    step = getattr(getattr(cfg, "size", None), "step", None)
    minsz = getattr(getattr(cfg, "size", None), "min", None)

    if (tick is not None) and (tick > 0):
        px = round(px / float(tick)) * float(tick)  # 何をするか：価格を最寄りのtickへ丸める

    if (step is not None) and (step > 0):
        sz = math.floor(sz / float(step)) * float(step)  # 何をするか：サイズは超過しないよう“切り捨て”で刻みに合わせる

    if (minsz is not None) and (sz < float(minsz)):
        return None, None  # 何をするか：最小サイズ未満は発注を止める

    return px, sz

def _csv_event_write(path: Path, row: dict) -> None:
    """何をするか：イベントCSV（enter/exit）を1行追記（初回はヘッダも書く）"""
    path.parent.mkdir(parents=True, exist_ok=True)
    new = not path.exists()
    with path.open("a", newline="") as f:
        w = csv.DictWriter(f, fieldnames=list(row.keys()))
        if new:
            w.writeheader()
        w.writerow(row)

def _mk_atexit(hb_path: Path):
    """何をするか：プロセス終了時に heartbeat に stop を1行書く関数を返す"""
    def _on_exit():
        try:
            _hb_write(hb_path, event="stop", ts=_now_utc().isoformat(), reason="exit")  # 何をするか：終了の合図を記録
        except Exception:
            pass  # 何をするか：終了間際のエラーは握って静かに終わる
    return _on_exit

def _mk_excepthook(ex: BitflyerExchange, hb_path: Path, live_orders: dict[str, dict], orig_hook):
    """何をするか：未捕捉例外が起きたら“全取消→killを書いて停止”する excepthook を作って返す"""
    def _hook(exc_type, exc, tb):
        logger.exception(f"live: unexpected error → cancel_all & halt: {exc}")  # 何をするか：原因をrun.logに記録（スタック付き）
        try:
            if live_orders:  # 何をするか：生きている注文を片付ける
                ex.cancel_all_child_orders()
                live_orders.clear()
        except Exception:
            pass  # 何をするか：片付け中の二次エラーは握る
        try:
            _hb_write(hb_path, event="kill", ts=_now_utc().isoformat(), reason="exception")  # 何をするか：ハートビートに“例外停止”を記録
        except Exception:
            pass
        try:
            orig_hook(exc_type, exc, tb)  # 何をするか：元のフックにも渡して正常終了パスへ
        except Exception:
            pass
    return _hook

def _stream_with_reconnect(product_code: str, hb_path: Path, *, max_backoff_s: int = 10):
    """何をするか：WSが切れたら心拍にpauseを書き、待ってから自動再接続してイベントを流し続ける"""
    backoff = 1
    while True:
        try:
            for ev in stream_events(product_code):
                backoff = 1  # 何をするか：イベントを受け取れたらバックオフを初期化
                yield ev
        except Exception as e:
            logger.warning(f"ws reconnect: {e}")  # 何をするか：再接続の理由をrun.logに残す
            try:
                _hb_write(hb_path, event="pause", ts=_now_utc().isoformat(), reason="ws_reconnect")  # 何をするか：心拍に“再接続”を記録
            except Exception:
                pass
            time.sleep(backoff)  # 何をするか：少し待ってから再接続（バックオフ）
            backoff = min(max_backoff_s, backoff * 2 if backoff < max_backoff_s else max_backoff_s)
            continue

def _log_window_event(events_dir: Path, kind: str, action: str, ts: datetime) -> None:
    """何をするか：窓（maintenance / funding）の入退をCSVに1行追記して記録する"""
    events_dir.mkdir(parents=True, exist_ok=True)  # 何をするか：フォルダを事前作成
    fname = "maintenance.csv" if kind == "maintenance" else "funding_schedule.csv"
    line = f"{ts.isoformat()},{action}\n"  # 何をするか：列は ts,action の2列（シンプルに固定）
    (events_dir / fname).open("a", encoding="utf-8").write(line)


def _act(o, key, default=None):
    """何をする関数か：oがdictでも属性でも同じ書き方で値を取り出す"""
    return (o.get(key, default) if isinstance(o, dict) else getattr(o, key, default))

def _pull_fill_deltas(ex: BitflyerExchange, live_orders: dict[str, dict]) -> list[tuple[str, float, float, str, bool]]:  # 何をするか：“増分約定”に finalかどうかの旗(done)を追加で返す
    """何をするか：受理IDごとに“今回ぶんの増分約定”だけを取り出して (side, price, size, tag) のリストで返す"""
    fills: list[tuple[str, float, float, str]] = []
    for acc_id, meta in list(live_orders.items()):
        try:
            info_list = ex.get_child_order_by_acceptance_id(acc_id)  # 何をするか：受理IDで照会
        except ExchangeError:
            continue
        if not info_list:
            continue
        info = info_list[0]
        executed = float(info.get("executed_size", 0.0) or 0.0)
        avg_new = float(info.get("average_price", 0.0) or 0.0)  # 何をするか：これまでの平均約定単価
        outstanding = float(info.get("outstanding_size", 0.0) or 0.0)
        state = str(info.get("child_order_state", "")).upper()

        prev_exec = float(meta.get("executed", 0.0) or 0.0)
        prev_avg = float(meta.get("avg_price", 0.0) or 0.0)
        delta = max(executed - prev_exec, 0.0)
        if delta > 0:
            # 何をするか：“総額の差”から今回ぶんの約定単価を推定（平均×数量の差をdeltaで割る）
            try:
                px = (avg_new * executed - prev_avg * prev_exec) / delta
            except ZeroDivisionError:
                px = avg_new or meta["order"].price
            fills.append((_act(meta["order"], "side"), float(px), float(delta), _act(meta["order"], "tag", ""), state == "COMPLETED" or (outstanding <= 1e-12 and executed > 0.0)))  # 何をするか：dict/属性両対応でside/tagを取得する


        # 何をするか：ローカル状態を更新（次回差分計算のため）
        meta["executed"] = executed
        meta["avg_price"] = avg_new

        # 何をするか：完了注文は監視から外す
        if state == "COMPLETED" or (outstanding <= 1e-12 and executed > 0.0):
            del live_orders[acc_id]
    return fills

def _apply_fill_and_pnl(state: dict, side: str, px: float, sz: float) -> float:
    """何をするか：建玉と平均コストを更新し、今回ぶんの実現PnL(JPY)を返す（部分/反転対応）"""
    pos = float(state.get("pos", 0.0))
    avg = state.get("avg_px", None)  # None は建玉ゼロ
    realized = 0.0
    if side.upper() == "BUY":
        # 何をするか：ショートを閉じる→残りがあればロングを作る
        if pos < 0.0:
            close = min(sz, -pos)
            realized += (avg - px) * close  # short: entry(avg) - exit(px)
            pos += close
            sz -= close
            if pos == 0.0:
                avg = None
        if sz > 0.0:
            if pos <= 0.0:
                avg = px
                pos += sz
            else:
                avg = (avg * pos + px * sz) / (pos + sz)
                pos += sz
    else:  # SELL
        if pos > 0.0:
            close = min(sz, pos)
            realized += (px - avg) * close  # long: exit(px) - entry(avg)
            pos -= close
            sz -= close
            if pos == 0.0:
                avg = None
        if sz > 0.0:
            if pos >= 0.0:
                avg = px
                pos -= sz  # 何をするか：ショート開始（負の建玉）
            else:
                avg = (avg * (-pos) + px * sz) / ((-pos) + sz)
                pos -= sz
    state["pos"], state["avg_px"] = pos, avg
    return realized

def _check_kill(daily_R: float, R_HWM: float, kill_cfg) -> bool:
    """何をするか：日次PnLとDDのしきい値を判定して Kill 到達なら True を返す"""
    if not kill_cfg:
        return False
    daily_lim = getattr(kill_cfg, "daily_pnl_jpy", None)
    dd_lim = getattr(kill_cfg, "max_dd_jpy", None)
    # 何をするか：日次PnL（損失が閾値以下）判定
    if daily_lim is not None and daily_R <= float(daily_lim):
        return True
    # 何をするか：DD（HWMからの落ち幅）判定
    if dd_lim is not None:
        dd = float(R_HWM - daily_R)
        if dd >= float(dd_lim):
            return True
    return False

def _refresh_fills(ex: BitflyerExchange, live_orders: dict[str, dict]) -> None:
    """何をするか：RESTの me/getchildorders で各注文の約定状況を取り込み、完了注文を監視対象から外す"""
    for acc_id, meta in list(live_orders.items()):
        try:
            info_list = ex.get_child_order_by_acceptance_id(acc_id)  # 何をするか：受理IDで照会
        except ExchangeError:
            continue  # 何をするか：一時失敗は無視して次回に回す
        if not info_list:
            continue
        info = info_list[0]
        executed = float(info.get("executed_size", 0.0) or 0.0)
        outstanding = float(info.get("outstanding_size", 0.0) or 0.0)
        state = str(info.get("child_order_state", "")).upper()
        live_orders[acc_id]["executed"] = executed  # 何をするか：累計約定量をローカルに反映
        if state == "COMPLETED" or (outstanding <= 1e-12 and executed > 0.0):
            del live_orders[acc_id]  # 何をするか：完了注文は監視から除去

def run_live(cfg: Any, strategy_name: str, dry_run: bool = True, *, strategy_cfg=None) -> None:
    """
    live（本番）を起動する関数（最小版・導線）。
    - 何をするか：API鍵の取得→ exchange adapter で疎通確認（未発注）
    - ねらい：鍵/署名/権限/ネットワークの不備を先に見つける（小ロット本番の前段）
    - 次ステップ：dry_run=False とイベントループ/TTL取消/戦略呼び出しをこのファイルに追記
    """
    # 何をするか：.env から API キーを読む（.env 運用はワークフロー文書に準拠）
    api_key = os.getenv("BF_API_KEY")
    api_secret = os.getenv("BF_API_SECRET")
    if not api_key or not api_secret:
        raise RuntimeError("BF_API_KEY / BF_API_SECRET が .env から読めません（.env を確認してください）")

    # 何をするか：CFD前提の既定銘柄。cfg に product_code があればそれを使う
    product_code = getattr(cfg, "product_code", "FX_BTC_JPY")
    tick = float(getattr(cfg, "tick_size", 1))  # 何をするか：価格をこの最小刻みに丸める（例：JPYなら1）


    # 何をするか：exchange adapter で「未約定一覧」を1件だけ取得し、疎通を確かめる
    with BitflyerExchange(api_key, api_secret, product_code=product_code) as ex:
        try:
            _ = ex.list_active_child_orders(count=1)
            if dry_run:
                logger.info(f"live(dry-run): exchange OK product={product_code} strategy={strategy_name}")
                logger.info("live(dry-run): ここでは発注しません（導線の疎通確認だけ）")
            else:
                # 次ステップで：ここにイベントループ＋戦略呼び出し＋TTL取消などを実装
            # 何をするか：ここから live のイベントループ（WS→板→戦略→発注／TTL取消／ガード）を回す
                ob = OrderBook()  # 何をするか：ローカル板（戦略の入力）を用意
            strat = _select_strategy(strategy_name, cfg, strategy_cfg=strategy_cfg)  # 何をするか：戦略に設定（cfg）を渡す
            live_orders: dict[str, dict] = {}  # 何をするか：受理ID→TTLなどのメタ情報を保持
            if not bool(getattr(cfg, "cancel_all_on_start", True)):  # 何をするか：起動時に全取消しない運用なら、残っている注文を監視にシード
                _seed_live_orders_from_active(ex, live_orders)

            mid_hist = deque(maxlen=2048)  # 何をするか：ミッド価格の履歴（30秒変化ガード用）
            max_bp = getattr(getattr(cfg, "guard", None), "max_mid_move_bp_30s", None)  # 何をするか：ミッド変化ガードの閾値
            inv_limit = getattr(getattr(cfg, "risk", None), "max_inventory", None)  # 何をするか：在庫上限
            inv_eps_default = 0.0 if inv_limit is None else max(0.0, float(inv_limit) * 0.01)
            inventory_eps = float(getattr(getattr(cfg, "risk", None), "inventory_eps", inv_eps_default))
            eff_inv_limit = None if inv_limit is None else max(0.0, float(inv_limit) - float(inventory_eps))
            _last_tx_at = None  # 何をするか：直近の実発注時刻を覚えておく（TX間隔ガード用）

            canary_m = getattr(cfg, "canary_minutes", None)  # 何をするか：実運転の時間制限（分）。None/0なら無効
            fee_bps = float(getattr(getattr(cfg, "fees", None), "bps", 0.0) or 0.0)  # 何をするか：手数料(bps)を設定から取得（無ければ0.0）
            dry_limit_s = getattr(cfg, "dry_run_max_sec", None)  # 何をするか：dry-runの自動停止（秒）。Noneなら無効

            max_active = getattr(getattr(cfg, "risk", None), "max_active_orders", None)  # 何をするか：同時アクティブ注文数の上限（個）
            max_spread_bp = getattr(getattr(cfg, "guard", None), "max_spread_bp", None)  # 何をするか：スプレッドが広すぎる時の停止しきい値(bp)
            stale_ms = int(getattr(getattr(cfg, "guard", None), "max_stale_ms", 3000))  # 何をするか：WS/板の鮮度しきい値(ms)。超えたら新規を止める
            last_ev_at = _now_utc()  # 何をするか：直近イベントの時刻（鮮度ガードの基準）
            hb_path = Path("logs/runtime/heartbeat.ndjson")  # 何をするか：ハートビートの出力先
            maint_prev = None  # 何をするか：メンテ窓の前回状態（enter/exit検知用）
            fund_prev = None   # 何をするか：Funding窓（計算or授受）の前回状態（enter/exit検知用）
            maint_csv = Path("logs/events/maintenance.csv")  # 何をするか：メンテ窓のイベントCSVのパス
            fund_csv = Path("logs/events/funding.csv")       # 何をするか：Funding窓のイベントCSVのパス
            maint_now = False  # 何をするか：参照前の未定義を避けるための初期値（後で毎周回の判定で上書き）
            fund_now = False   # 何をするか：同上（Funding窓も先にFalseで用意しておく）

            hb_interval_s = int(getattr(getattr(cfg, "logging", None), "heartbeat_status_sec", 5))  # 何をするか：ステータス心拍の間隔（秒）
            hb_next = _now_utc() + timedelta(seconds=hb_interval_s)  # 何をするか：次に出す時刻

            order_log = OrderLog("logs/orders/order_log.parquet", mirror_ndjson="logs/orders/order_log.ndjson")  # 何をするか：発注/取消イベントを記録
            trade_log = TradeLog("logs/trades/trade_log.parquet", mirror_ndjson="logs/trades/trade_log.ndjson")  # 何をするか：約定明細とPnLを記録
            decision_log = DecisionLog("logs/analytics/decision_log.parquet", mirror_ndjson="logs/analytics/decision_log.ndjson")  # 何をするか：意思決定（features/decision）を記録する
            events_dir = Path("logs/events")  # 何をするか：窓イベントCSVの保存先
            events_dir.mkdir(parents=True, exist_ok=True)  # 何をするか：フォルダを作成
            (events_dir / "maintenance.csv").touch(exist_ok=True)  # 何をするか：ファイルを事前作成
            (events_dir / "funding_schedule.csv").touch(exist_ok=True)  # 何をするか：ファイルを事前作成
            maint_prev, fund_prev = False, False  # 何をするか：直前の窓状態（入っていたか）を保持

            hb_path.parent.mkdir(parents=True, exist_ok=True)  # 何をするか：保存先フォルダを作る

            halted = False  # 何をするか：Kill 到達後は新規を出さない
            pnl_state = (lambda a,n: {"pos": n, "avg_px": a})(*_seed_inventory_and_avg_px(ex))  # 何をするか：起動時の建玉(数量/平均建値)を反映してPnL状態を初期化
            daily_R, R_HWM = 0.0, 0.0  # 何をするか：日次実現PnLとその高値（HWM）
            _jst = timezone(timedelta(hours=9))  # 何をするか：JST（Killの日次境界に使用）
            jst_day = _now_utc().astimezone(_jst).date()  # 何をするか：当日のJST日付
            kill_cfg = getattr(getattr(cfg, "risk", None), "kill", None)  # 何をするか：Killしきい値
            min_tx_ms = int(getattr(getattr(cfg, "tx", None), "min_interval_ms", 100))  # 何をするか：新規注文を連続で送らない最小間隔（ms）
            place_dedup_ms = int(getattr(getattr(cfg, "tx", None), "place_dedup_ms", 300))  # 何をするか：同一(side×price×tag)の連打をこのms以内ならスキップ
            last_place: dict[str, datetime] = {}  # 何をするか：直近に出した(side|price|tag)→時刻 を覚える
            _last_tx_at = _now_utc() - timedelta(milliseconds=min_tx_ms)  # 何をするか：直近の送信時刻（初期は「今−間隔」で即送れる状態）
            fee_bps = float(getattr(getattr(cfg, "fees", None), "bps", 0.0))  # 何をするか：手数料のbps設定（未指定は0.0）
            canary_min = int(getattr(cfg, "canary_minutes", 60))  # 何をするか：最長運転時間（分）。未指定は60分
            throttle_until: datetime | None = None  # 何をするか：レート制限に当たった時のクールダウン期限

            logger.info(f"live: starting loop product={product_code} strategy={strategy_name}")  # 何をするか：起動ログ
            _hb_write(hb_path, event="start", ts=_now_utc().isoformat(), reason="launch", product=product_code, strategy=strategy_name)  # 何をするか：起動の合図を心拍に1行記録
            atexit.register(_mk_atexit(hb_path))  # 何をするか：プログラム終了時に stop を1行だけ書くよう登録

            try:
                _ = ex.list_active_child_orders(count=1)  # 何をするか：認証/権限・疎通の最小チェック（実発注なし）
            except AuthError as e:
                logger.error(f"live: auth failed → halt: {e}")  # 何をするか：理由をrun.logへ
                _hb_write(hb_path, event="kill", ts=_now_utc().isoformat(), reason="auth")  # 何をするか：心拍に“auth停止”を記録
                return  # 何をするか：安全に終了（実運転に入らない）

            sys.excepthook = _mk_excepthook(ex, hb_path, live_orders, sys.excepthook)  # 何をするか：未捕捉例外→全取消&kill停止のフックを登録
            if getattr(cfg, "cancel_all_on_start", True):  # 何をするか：起動時の安全装置（全取消）設定を確認
                if dry_run:  # 何をするか：dry-run中は実際に取消しを実行しない（安全にスキップ）
                    logger.info("live(dry-run): startup safety — skip cancel_all")  # 何をするか：スキップした事実をrun.logへ記録
                else:
                    ex.cancel_all_child_orders()  # 何をするか：本運転のみ、残っている全ての子注文を取消
                    logger.info("live: startup safety — cancel_all issued")  # 何をするか：実行した事実をrun.logへ記録


            started_at = _now_utc()  # 何をするか：Canary の開始時刻
            _JST = timezone(timedelta(hours=9))  # 何をするか：JSTのタイムゾーン
            day_start_utc = _now_utc().astimezone(_JST).replace(hour=0, minute=0, second=0, microsecond=0).astimezone(timezone.utc)  # 何をするか：当日のJST=00:00（UTCに直した時刻）

            stop_event = Event()  # 何をするか：停止フラグ（signal 受信で立てる）

            def _on_signal(signum, frame) -> None:
                logger.warning(f"signal received: {signum} → cancel all & halt")  # 何をするか：受信をログ
                stop_event.set()  # 何をするか：イベントループに停止を伝える

            signal.signal(signal.SIGINT, _on_signal)   # 何をするか：Ctrl+C（SIGINT）で停止
            signal.signal(signal.SIGTERM, _on_signal)  # 何をするか：SIGTERM（停止要求）で停止

            _hb_write(hb_path, event="start", ts=_now_utc().isoformat(), product=product_code, strategy=strategy_name)  # 何をするか：起動を記録
            ob = OrderBook()  # 何をするか：ローカル板（戦略の入力）を用意
            strat = _select_strategy(strategy_name, cfg, strategy_cfg=strategy_cfg)  # 何をするか：選択した戦略を設定(cfg)付きで組み立てる


            for ev in _stream_with_reconnect(product_code, hb_path):  # 何をするか：WSが切れても自動再接続しながらイベントを処理
                now = _now_utc()  # 何をするか：UTCの現在時刻
                if throttle_until and now >= throttle_until:
                    throttle_until = None  # 何をするか：クールダウンが明けたら解除

                throttled = throttle_until is not None and now < throttle_until  # 何をするか：現在クールダウン中か判定
                if (not dry_run) and canary_m and (now - started_at).total_seconds() >= float(canary_m) * 60.0:  # 何をするか：実運転のみ時間超過で停止
                    logger.info("live: canary time limit reached → halt")  # 何をするか：停止理由をrun.logへ
                    _hb_write(hb_path, event="kill", ts=now.isoformat(), reason="canary", runtime_sec=int((now - started_at).total_seconds()))  # 何をするか：心拍に“canary停止”を記録
                    if live_orders:
                        ex.cancel_all_child_orders()  # 何をするか：生きている注文をお片付け
                        live_orders.clear()
                    return  # 何をするか：run_live を安全に終了

                if dry_run and dry_limit_s and (now - started_at).total_seconds() >= float(dry_limit_s):  # 何をするか：dry-runの時間制限を超えたら終了
                    logger.info("live(dry-run): time limit reached → halt")  # 何をするか：終了理由をrun.logに記録
                    _hb_write(hb_path, event="kill", ts=now.isoformat(), reason="dryrun_done", runtime_sec=int((now - started_at).total_seconds()))  # 何をするか：心拍に終了理由と経過秒を記録
                    return  # 何をするか：run_live を安全に終了

                # 何をするか：現在の窓状態を判定（メンテ／Funding計算・授受のどれかでもTrue）
                maint_now = _in_maintenance(now, cfg)
                if maint_now:  # 何をするか：メンテ窓の間は新規発注を止める
                    logger.debug("pause: maintenance window")
                    _hb_write(hb_path, event="pause", ts=now.isoformat(), reason="maintenance")
                    continue  # 何をするか：この周回は新規パートへ進まない
                fund_now = (_in_funding_calc(now, cfg) or _in_funding_transfer(now, cfg))  # 何をするか：Funding窓の“現在”を先に計算
                if fund_now:  # 何をするか：Funding（計算/授受）窓の間は新規発注を止める
                    logger.debug("pause: funding window")
                    _hb_write(hb_path, event="pause", ts=now.isoformat(), reason="funding")
                    continue  # 何をするか：この周回は新規パートへ進まない


                # 何をするか：窓の“出入り”を検知してCSVに1行追記（enter/exit）
                if (maint_prev is not None) and (maint_now != maint_prev):
                    _csv_event_write(maint_csv, {"ts": now.isoformat(), "event": ("enter" if maint_now else "exit")})
                if (fund_prev is not None) and (fund_now != fund_prev):
                    _csv_event_write(fund_csv, {"ts": now.isoformat(), "event": ("enter" if fund_now else "exit")})

                # 何をするか：次回の比較用に前回状態を更新
                maint_prev, fund_prev = maint_now, fund_now

                if stale_ms and (now - last_ev_at).total_seconds() * 1000.0 >= stale_ms:  # 何をするか：前回イベントからの空白が長すぎたら新規停止
                    logger.debug(f"pause: stale_data gap={int((now - last_ev_at).total_seconds()*1000)}ms ≥ {stale_ms}ms")
                    _hb_write(hb_path, event="pause", ts=now.isoformat(), reason="stale_data")  # 何をするか：心拍に停止理由を記録
                    last_ev_at = now  # 何をするか：連続通知を避けるため基準を更新
                    continue  # 何をするか：この周回は新規発注パートへ進まない

                if now >= day_start_utc + timedelta(days=1):  # 何をするか：JSTで新しい日になったか？
                    day_start_utc = now.astimezone(_JST).replace(hour=0, minute=0, second=0, microsecond=0).astimezone(timezone.utc)  # 何をするか：新しい“今日”の起点をセット
                    daily_R, R_HWM = 0.0, 0.0  # 何をするか：日次PnLとその日HWMをリセット
                    logger.info("live: JST day rollover → reset daily PnL/HWM")  # 何をするか：run.logに書く
                    _hb_write(hb_path, event="start", ts=now.isoformat(), reason="day_reset")  # 何をするか：心拍にも“日次リセット”を記録

                if stop_event.is_set():  # 何をするか：停止フラグが立っていたら安全停止
                    if live_orders:
                        ex.cancel_all_child_orders()  # 何をするか：生きている注文をすべて取消
                        live_orders.clear()
                    _hb_write(hb_path, event="kill", ts=now.isoformat(), daily_pnl_jpy=daily_R, dd_jpy=R_HWM - daily_R, reason="signal")  # 何をするか：停止を1行JSONで記録
                    break  # 何をするか：イベントループを終了
                
                if (now - started_at).total_seconds() >= canary_min * 60:  # 何をするか：Canaryの経過時間をチェック
                    if live_orders:
                        ex.cancel_all_child_orders()  # 何をするか：安全のため全て取消
                        live_orders.clear()
                    _hb_write(hb_path, event="kill", ts=now.isoformat(), daily_pnl_jpy=daily_R, dd_jpy=R_HWM - daily_R, reason="canary")  # 何をするか：停止理由を心拍に記録
                    break  # 何をするか：live を終了

                ob.update_from_event(ev)  # 何をするか：ローカル板にイベントを反映
                bid = _best_px(getattr(ob, "best_bid", None))  # 何をするか：オブジェクト/辞書/数値を価格(float)に正規化
                ask = _best_px(getattr(ob, "best_ask", None))  # 何をするか：同上
                if (bid is None) or (ask is None) or (ask <= bid):  # 何をするか：片側欠落 or 反転板を検知（float同士の比較）

                    logger.debug("pause: bad_book (missing side or ask<=bid)")  # 何をするか：理由をrun.logに記録
                    _hb_write(hb_path, event="pause", ts=now.isoformat(), reason="bad_book")  # 何をするか：心拍に停止を記録
                    continue  # 何をするか：この周回は新規発注パートへ進まない

                # 何をするか：best_ask と best_bid のスプレッド(bp)がしきい値以上なら、その周回は新規発注を止める
                if max_spread_bp is not None:
                    bid = _best_px(getattr(ob, "best_bid", None))
                    ask = _best_px(getattr(ob, "best_ask", None))

                    if (bid is not None) and (ask is not None) and (ask > bid) and (bid > 0):
                        spread_bp = ((ask - bid) / ((ask + bid) / 2.0)) * 10000.0
                        if spread_bp >= float(max_spread_bp):
                            logger.debug(f"pause: wide_spread {spread_bp:.1f}bp ≥ {float(max_spread_bp)}bp")  # 何をするか：理由をrun.logに記録
                            _hb_write(hb_path, event="pause", ts=now.isoformat(), reason="wide_spread", spread_bp=spread_bp)  # 何をするか：心拍にも停止を記録
                            continue  # 何をするか：この周回は新規発注パートに進まない

                # 何をするか：30秒間のミッド価格変化(bp)がしきい値以上なら、その周回は新規発注を止める
                if max_bp is not None:
                    mid = (bid + ask) / 2.0
                    mid_hist.append((now, mid))  # 何をするか：時刻とミッドを履歴に追加

                    cutoff = now - timedelta(seconds=30)  # 何をするか：30秒窓の下限
                    while mid_hist and mid_hist[0][0] < cutoff:
                        mid_hist.popleft()  # 何をするか：窓から外れた古いデータを捨てる

                    base = mid_hist[0][1] if mid_hist else None  # 何をするか：窓の最古のミッド
                    if (base is not None) and (base > 0.0):
                        move_bp = abs((mid - base) / base) * 10000.0
                        if move_bp >= float(max_bp):
                            logger.debug(f"pause: mid_move {move_bp:.1f}bp ≥ {float(max_bp)}bp (30s)")  # 何をするか：理由をrun.logに記録
                            _hb_write(hb_path, event="pause", ts=now.isoformat(), reason="mid_move", move_bp=move_bp)  # 何をするか：心拍にも停止を記録
                            continue  # 何をするか：この周回は新規発注パートに進まない

                last_ev_at = now  # 何をするか：イベントを受け取れたので鮮度の基準時刻を更新
                mid = _mid_from_ob(ob)  # 何をするか：最新のミッド価格を得る
                bp_30s = None  # 何をするか：30秒変化の大きさ（bp）を一時的に保持
                if mid is not None:
                    mid_hist.append((now, mid))  # 何をするか：ミッドの履歴を追加
                    older_than = now - timedelta(seconds=35)  # 何をするか：古すぎる履歴（35秒超）は捨てる
                    while mid_hist and mid_hist[0][0] < older_than:
                        mid_hist.popleft()
                    cutoff = now - timedelta(seconds=30)  # 何をするか：30秒前の基準点を探す
                    ref = None
                    for t, m in mid_hist:
                        if t <= cutoff:
                            ref = m
                        else:
                            break
                    paused_mid = False
                    if (max_bp is not None) and (ref is not None) and (ref > 0):
                        bp_30s = abs((mid - ref) / ref) * 10000.0
                        paused_mid = bp_30s >= float(max_bp)
                else:
                    paused_mid = False

                if paused_mid:  # 何をするか：ミッド変化が大きい間は新規発注を止める
                    logger.debug(f"pause: midmove_guard Δ30s={bp_30s:.1f}bp ≥ {float(max_bp)}bp")  # 何をするか：理由をrun.logに記録
                    _hb_write(hb_path, event="pause", ts=now.isoformat(), reason="midmove_guard")  # 何をするか：心拍にも停止を記録
                    continue  # 何をするか：この周回は新規発注パートに進まない

                if now >= hb_next:  # 何をするか：定期ステータスの時刻になったら
                    _hb_write(hb_path, event="status", ts=now.isoformat(),
                            Q=float(pnl_state.get("pos", 0.0)),  # 何をするか：建玉（BTC）
                            A=len(live_orders),                  # 何をするか：生きている注文の数
                            R=daily_R,                           # 何をするか：当日実現PnL(JPY)
                            maint=_in_maintenance(now, cfg),      # 何をするか：メンテ窓フラグ
                            funding=(_in_funding_calc(now, cfg) or _in_funding_transfer(now, cfg)))  # 何をするか：Funding窓フラグ
                    hb_next = now + timedelta(seconds=hb_interval_s)  # 何をするか：次回の予定を更新

                maint_now = _in_maintenance(now, cfg)  # 何をするか：いまメンテ窓の中かを判定
                fund_now = _in_funding_calc(now, cfg) or _in_funding_transfer(now, cfg)  # 何をするか：Funding計算 or 授受窓か
                if maint_now != maint_prev:
                    _log_window_event(events_dir, "maintenance", "enter" if maint_now else "exit", now)  # 何をするか：入退の瞬間だけ記録
                    maint_prev = maint_now
                if fund_now != fund_prev:
                    _log_window_event(events_dir, "funding", "enter" if fund_now else "exit", now)  # 何をするか：入退の瞬間だけ記録
                    fund_prev = fund_now

                jst_now = now.astimezone(_jst)  # 何をするか：JSTの現在日付
                if jst_now.date() != jst_day:
                    daily_R, R_HWM = 0.0, 0.0  # 何をするか：日付が変わったらPnLとHWMをリセット
                    jst_day = jst_now.date()

                # 何をするか：ミッド変化ガード（過去30秒比のbp変化が大きい時は一時停止）
                mid = _mid_from_ob(ob)
                if mid is not None:
                    mid_hist.append((now, mid))
                paused_mid = False
                if max_bp and len(mid_hist) >= 2:
                    oldest_mid = None
                    for ts, m in mid_hist:
                        if (now - ts).total_seconds() >= 30:
                            oldest_mid = m
                            break
                    if oldest_mid:
                        move_bp = abs((mid - oldest_mid) / oldest_mid) * 10000.0
                        paused_mid = move_bp >= float(max_bp)
                        if paused_mid:
                            logger.debug(f"pause midmove_guard: {move_bp:.1f}bp ≥ {max_bp}")

                # 何をするか：メンテ/ファンディングの“窓”やガード中は新規を出さず整理だけ
                if paused_mid or _in_maintenance(now, cfg) or _in_funding_calc(now, cfg) or _in_funding_transfer(now, cfg):
                    reason = "midmove_guard" if paused_mid else ("maintenance" if _in_maintenance(now, cfg) else ("funding" if (_in_funding_calc(now, cfg) or _in_funding_transfer(now, cfg)) else "pause"))  # 何をするか：停止理由を決める
                    _hb_write(hb_path, event="pause", ts=now.isoformat(), reason=reason)  # 何をするか：停止を記録

                    if live_orders:
                        ex.cancel_all_child_orders()
                        live_orders.clear()
                    continue  # 何をするか：次のイベントまで待つ

                # 何をするか：在庫上限ガード（建玉 |Q| が上限以上なら新規を止める）
<<<<<<< HEAD
                close_only_mode = False
=======

                close_only_mode = False

>>>>>>> 2353dea8
                if eff_inv_limit is not None:
                    try:
                        Q = _net_inventory_btc(ex)  # 何をするか：現在の建玉（BTC）を取得して合算
                    except NameError:
                        Q = 0.0  # 何をするか：ヘルパ未追加でも落ちないように0扱い
                    if abs(Q) >= eff_inv_limit or abs(pnl_state["pos"]) >= eff_inv_limit:
                        close_only_mode = True
                        if live_orders:
                            ex.cancel_all_child_orders()
                            live_orders.clear()
                        logger.debug(f"pause inventory_guard: |Q|={abs(Q)} ≥ {eff_inv_limit}")
<<<<<<< HEAD
=======

                        continue
>>>>>>> 2353dea8




                # 何をするか：TTL 超過の注文を自動キャンセル（レート制限中は呼ばない）
                if not throttled:
                    for acc_id, meta in list(live_orders.items()):
                        if (meta.get("deadline") is not None) and (now >= meta["deadline"]):  # 何をするか：締切のある注文だけTTL取消の対象にする
                            o = meta["order"]  # 何をするか：元注文情報（tif/ttl/px/sz）を参照
                            try:
                                ex.cancel_child_order(child_order_acceptance_id=acc_id)  # 何をするか：TTL超過の注文を取消
                            except (RateLimitError, ServerError, NetworkError, ExchangeError) as e:
                                logger.warning(f"ttl cancel failed for {acc_id}: {e}")  # 何をするか：失敗は記録して今回は見送り（次周回で再試行）
                                throttle_until = _now_utc() + timedelta(seconds=10)
                                throttled = True
                                _hb_write(hb_path, event="pause", ts=_now_utc().isoformat(), reason="throttle")
                                break
                            del live_orders[acc_id]  # 何をするか：成功したら監視リストから外す
                            order_log.add(ts=now.isoformat(), action="cancel", tif=getattr(o, "tif", "GTC"), ttl_ms=getattr(o, "ttl_ms", None), px=getattr(o, "price", None), sz=getattr(o, "size", None), reason="ttl")  # 何をするか：ordersログにTTL取消を記録
                            _hb_write(hb_path, event="cancel", ts=now.isoformat(), acc=acc_id, reason="ttl", px=getattr(o, "price", None), sz=getattr(o, "size", None))  # 何をするか：ハートビートにもTTL取消を1行記録

                try:
                    fills = [] if throttled else _pull_fill_deltas(ex, live_orders)  # 何をするか：レート制限中はRESTを呼ばない
                except RateLimitError as e:
                    logger.error(f"live: exchange RateLimit → cooldown: {e}")  # 何をするか：停止せずクールダウンへ切替
                    throttle_until = _now_utc() + timedelta(seconds=10)        # 何をするか：10秒は新規/取消を止める
                    throttled = True
                    _hb_write(hb_path, event="pause", ts=_now_utc().isoformat(), reason="throttle")  # 何をするか：心拍に“throttle”を記録
                    continue  # 何をするか：haltせず次周回へ
                for side, px, sz, tag, done in fills:  # 何をするか：done=True なら完了（fill）、False なら部分約定（partial）
                    realized = _apply_fill_and_pnl(pnl_state, side, px, sz)  # 何をするか：建玉を更新し実現PnLを積算
                    fee = px * sz * (fee_bps / 10000.0)  # 何をするか：約定金額×bpsで手数料（正=コスト/負=リベート）
                    realized -= fee  # 何をするか：PnLは手数料込み（ネット）で積算する

                    trade_log.add(ts=now.isoformat(), side=side, px=px, sz=sz, fee=fee, pnl=realized, strategy=strategy_name, tag=tag, inventory_after=pnl_state["pos"], window_funding=fund_now, window_maint=maint_now)  # 何をするか：手数料込みで trades を記録
                    order_log.add(ts=now.isoformat(), action=("fill" if done else "partial"), tif=None, ttl_ms=None, px=px, sz=sz, reason=tag)  # 何をするか：ordersログにも fill/partial を記録する
                    _hb_write(hb_path, event=("fill" if done else "partial"), ts=now.isoformat(), side=side, px=px, sz=sz, pnl=realized, tag=tag)  # 何をするか：約定イベントを心拍へ（部分約定はpartialとして記録）
                    daily_R += realized  # 何をするか：当日実現PnL(JPY)を更新（手数料込みの realized を積算）
                    R_HWM = max(R_HWM, daily_R)  # 何をするか：当日の最高益(HWM)を更新
                    if (not dry_run) and _check_kill(daily_R, R_HWM, kill_cfg):  # 何をするか：dry-run時はKillを発火させない（疎通運転で止まらない）
                        logger.warning(f"kill-switch: daily_pnl={daily_R:.0f} JPY, dd={R_HWM - daily_R:.0f} JPY → halt")  # 何をするか：停止理由をrun.logへ
                        if live_orders:
                            ex.cancel_all_child_orders()  # 何をするか：生きている注文を全て取消
                            live_orders.clear()
                        _hb_write(hb_path, event="kill", ts=now.isoformat(), daily_pnl_jpy=daily_R, dd_jpy=R_HWM - daily_R)  # 何をするか：心拍にKillを記録
                        return  # 何をするか：run_live を終了（安全停止）

                    for _acc_id, _meta in list(live_orders.items()):  # 何をするか：全部さばけた注文を監視から外す（TTLや二重取消を防ぐ）
                        _o = _meta.get("order")
                        if _o is None:
                            continue  # 何をするか：保険（order情報が無い場合は何もしない）
                        if float(_meta.get("executed", 0.0)) >= float(getattr(_o, "size", 0.0)) - 1e-12:
                            del live_orders[_acc_id]  # 何をするか：完了注文を片付ける




                # 何をするか：戦略を評価して、必要なら注文（Order）を発行
                try:
                    inv_paused = (eff_inv_limit is not None) and (abs(float(pnl_state.get("pos", 0.0))) >= eff_inv_limit)  # 何をするか：在庫上限に達しているかを判定
                    if inv_paused:  # 何をするか：在庫が上限以上なら今回は新規を出さない
                        logger.debug(f"pause: inventory guard |Q|={abs(pnl_state.get('pos', 0.0)):.3f} >= {eff_inv_limit}")  # 何をするか：理由をrun.logに記録
                        _hb_write(hb_path, event="pause", ts=now.isoformat(), reason="inventory_guard")  # 何をするか：ハートビートに停止を記録
                        continue  # 何をするか：このループでは新規発注パートへ進まない

                    if _in_maintenance(now, cfg):  # 何をするか：メンテ窓中は新規発注を止める
                        logger.debug("pause: maintenance window")  # 何をするか：理由をrun.logに記録
                        _hb_write(hb_path, event="pause", ts=now.isoformat(), reason="maintenance")  # 何をするか：心拍に停止を記録
                        continue  # 何をするか：この周回は新規発注パートへ進まない

                    if _in_funding_calc(now, cfg) or _in_funding_transfer(now, cfg):  # 何をするか：Funding計算/授受の窓中は新規発注を止める
                        logger.debug("pause: funding window")  # 何をするか：理由をrun.logに記録
                        _hb_write(hb_path, event="pause", ts=now.isoformat(), reason="funding")  # 何をするか：心拍に停止を記録
                        continue  # 何をするか：この周回は新規発注パートへ進まない
                                        
                    if (max_active is not None) and (len(live_orders) >= int(max_active)):  # 何をするか：アクティブ注文が上限以上なら新規を止める
                        logger.debug(f"pause: active_guard A={len(live_orders)} ≥ {int(max_active)}")  # 何をするか：理由をrun.logに記録
                        _hb_write(hb_path, event="pause", ts=now.isoformat(), reason="active_guard", A=len(live_orders))  # 何をするか：心拍にも停止を記録
                        continue  # 何をするか：この周回は新規発注パートに進まない

                    try:
                        t0 = time.perf_counter()  # 何をするか：戦略評価の開始時刻（ms測定）
                        actions = strat.evaluate(ob, now, cfg)  # 何をするか：戦略の実シグネチャ(ob, now, cfg)に合わせて呼び出す
                    except Exception as e:
                        logger.exception(f"strategy error: {e}")  # 何をするか：原因をrun.logに記録（スタック付き）
                        _hb_write(hb_path, event="pause", ts=now.isoformat(), reason="strategy_error")  # 何をするか：心拍に“戦略エラー”を記録
                        decision_log.add(ts=now.isoformat(), strategy=strategy_name, decision="error", features={}, expected_edge_bp=None, eta_ms=int((time.perf_counter() - t0) * 1000), ca_ratio=None, best_age_ms=None, spread_state=None)  # 何をするか：必須のKW引数をすべて埋めて“error”を記録

                        continue  # 何をするか：今回は新規発注パートへ進まない（安全に次の周回へ）

                    decision_log.add(ts=now.isoformat(), strategy=strategy_name, decision=("place" if actions else "hold"), features={}, expected_edge_bp=None, eta_ms=int((time.perf_counter() - t0) * 1000), ca_ratio=None, best_age_ms=None, spread_state=None)  # 何をするか：必須のKW引数をすべて埋めて“place/hold”を記録

                except Exception as e:
                    logger.error(f"strategy evaluate failed: {e}")
                    continue


                if throttled:
                    continue

                for o in actions or []:
                    sz = float(_act(o, "size", getattr(getattr(cfg, "size", None), "default", 0.0)) or 0.0)  # 何をするか：dict/object両対応でサイズ取得（未指定ならconfigのdefault）
                    if sz <= 0.0:  # 何をするか：サイズが無い/0のときは発注しない
                        logger.debug("pause: size_missing_or_zero")  # 何をするか：理由をrun.logに残す
                        _hb_write(hb_path, event="pause", ts=now.isoformat(), reason="size_missing_or_zero")  # 何をするか：心拍にも残す
                        continue  # 何をするか：この周回の発注パートはスキップ

                    px_raw = _act(o, "price", None)  # 何をするか：dict/object両対応で価格を取得（未指定ならNone）
                    if px_raw is None:
                        # 何をするか：price未指定のときは板の最良気配から自動補完（実稼働向けの安全デフォルト）
                        side_norm = _side_norm(_act(o, "side"))  # 何をするか：'BUY'/'SELL'へ正規化
                        bid = _best_px(getattr(ob, "best_bid", None))  # 何をするか：最良買いの価格(float)を取り出す
                        ask = _best_px(getattr(ob, "best_ask", None))  # 何をするか：最良売りの価格(float)を取り出す
                        px = (bid if side_norm == "BUY" else ask)  # 何をするか：向きに応じて使う価格を選ぶ
                        if px is None:  # 何をするか：板が欠落していて価格が出せない場合だけスキップ
                            logger.debug("pause: price_fallback_unavailable")  # 何をするか：理由をrun.logへ
                            _hb_write(hb_path, event="pause", ts=now.isoformat(), reason="price_fallback_unavailable")  # 何をするか：心拍にも残す
                            continue  # 何をするか：この周回は発注パートへ進まない
                    else:
                        try:
                            px = float(px_raw)  # 何をするか：指定されていれば数値化して採用
                        except Exception:
                            logger.debug("pause: price_invalid")  # 何をするか：価格が数値化できないときは安全にスキップ
                            _hb_write(hb_path, event="pause", ts=now.isoformat(), reason="price_invalid")
                            continue


                    elapsed_ms = (now - _last_tx_at).total_seconds() * 1000.0  # 何をするか：前回送信からの経過ms
                    if elapsed_ms < min_tx_ms:  # 何をするか：まだ最小間隔に達していなければ送らない
                        _hb_write(hb_path, event="pause", ts=now.isoformat(), reason="throttle", elapsed_ms=int(elapsed_ms), min_ms=min_tx_ms)  # 何をするか：スロットリングで見送ったことを心拍に記録
                        logger.debug(f"throttle tx: {elapsed_ms:.0f}ms < {min_tx_ms}ms")  # 何をするか：スロットリングしたことを記録
                        continue

                    sz = getattr(o, "size", None) or float(getattr(getattr(cfg, "size", None), "default", 0.01))  # 何をするか：サイズ未指定なら config の size.default を使う
                    min_sz = float(getattr(getattr(cfg, "size", None), "min", 0.0))  # 何をするか：設定の最小ロットを読む
                    size_step = float(getattr(getattr(cfg, "size", None), "step", min_sz))  # 何をするか：サイズ刻み（未指定は min を刻みとして使う）
                    sz = _round_size(sz, size_step)  # 何をするか：サイズを刻みに丸める（約定拒否を防ぐ）
                    if sz < min_sz: sz = min_sz  # 何をするか：丸めた結果が下限未満なら下限に引き上げる

                    px = float(px)  # 何をするか：上流で決定済みの価格(px)をそのまま使う（_normalize_px_szでtick丸め済みのため二重丸めしない）
                    tag = getattr(o, "tag", "")  # 何をするか：発注理由（タグ）
                    dedup_key = f"{_side_norm(_act(o, 'side'))}|{px}|{_act(o, 'tag', '')}"  # 何をするか：実発注と同じ'BUY'/'SELL'でキー化し二重発注を防ぐ


                    if dedup_key in last_place and (now - last_place[dedup_key]).total_seconds() * 1000.0 < place_dedup_ms:
                        _hb_write(hb_path, event="pause", ts=now.isoformat(), reason="dedup", key=dedup_key, within_ms=place_dedup_ms)  # 何をするか：短時間の同一発注を見送ったことを心拍に記録
                        logger.debug(f"dedup skip: {dedup_key} within {place_dedup_ms}ms")  # 何をするか：短時間の同一発注は見送る
                        continue


                    try:
                        if dry_run:  # 何をするか：dry-run時は実発注せずスキップ（ログはrun.logにだけ残す）
                            logger.info(f"live[dry_run]: skip place side={_act(o, 'side')} px={px} sz={sz} tag={_act(o, 'tag', '')}")  # 何をするか：dict対応のtagを表示
                            continue

                        px, sz = _normalize_px_sz(cfg, px, sz)  # 何をするか：価格/サイズを取引所の刻みに正規化（最小サイズ未満はNone）
                        dedup_key = f"{_side_norm(_act(o, 'side'))}|{px}|{_act(o, 'tag', '')}"  # 何をするか：正規化後の価格でデデュープキーを作る

                        gap_ms = getattr(getattr(cfg, "tx", None), "place_dedup_ms", None)  # 何をするか：デデュープ間隔（ms）。None/0なら無効
                        cool_ms = getattr(getattr(cfg, "tx", None), "min_interval_ms", None)  # 何をするか：最小発注間隔(ms)。None/0なら無効
                        if cool_ms and _last_tx_at and ((now - _last_tx_at).total_seconds() * 1000.0) < float(cool_ms):
                            logger.debug("pause: throttle (min tx interval)")  # 何をするか：間隔未満なので今回は見送り
                            _hb_write(hb_path, event="pause", ts=now.isoformat(), reason="throttle", wait_ms=float(cool_ms))  # 何をするか：心拍にスキップ理由を記録
                            continue  # 何をするか：このアクションの発注はスキップ

                        if gap_ms:
                            last_ts = last_place.get(dedup_key)  # 何をするか：このキーで前回いつ出したかを見る
                            if last_ts and ((now - last_ts).total_seconds() * 1000.0) < float(gap_ms):
                                logger.debug("pause: dedup (recently placed same order)")  # 何をするか：連打防止でスキップ
                                _hb_write(hb_path, event="pause", ts=now.isoformat(), reason="dedup", key=dedup_key, gap_ms=float(gap_ms))
                                continue  # 何をするか：この発注は見送り

                        if (px is None) or (sz is None):
                            logger.debug("pause: size_too_small after normalize")  # 何をするか：小さすぎるので今回は出さない
                            _hb_write(hb_path, event="pause", ts=now.isoformat(), reason="size_too_small")  # 何をするか：心拍にスキップ理由を記録
                            continue  # 何をするか：この周回は発注を行わない

                        side_norm = _side_norm(_act(o, "side"))  # 何をするか：sideを'BUY'/'SELL'に正規化
                        current_pos = pnl_state["pos"]
                        reduce_only = bool(_act(o, "reduce_only", False))
                        if eff_inv_limit is not None:  # 何をするか：在庫上限ガード
                            pos_after = current_pos + (sz if side_norm == "BUY" else -sz)  # 何をするか：この発注が通った後の建玉を試算
                            if abs(pos_after) > eff_inv_limit:
                                if reduce_only or _would_reduce_inventory(current_pos, side_norm, sz):
                                    pass  # 何をするか：在庫を減らす注文なので通す
                                else:
                                    logger.debug("pause: inventory_guard")  # 何をするか：上限超過のため止める
                                    _hb_write(hb_path, event="pause", ts=now.isoformat(), reason="inventory_guard", pos_before=current_pos, pos_after=pos_after, limit=eff_inv_limit, side=side_norm, sz=sz)  # 何をするか：心拍に理由を記録
                                    continue  # 何をするか：このアクションは見送り
                            elif close_only_mode and not (reduce_only or _would_reduce_inventory(current_pos, side_norm, sz)):
                                logger.debug("pause: inventory_guard_close_only")
                                _hb_write(hb_path, event="pause", ts=now.isoformat(), reason="inventory_guard", pos_before=current_pos, pos_after=pos_after, limit=eff_inv_limit, side=side_norm, sz=sz)
                                continue

                        acc = ex.send_child_order(
                            side=side_norm, size=sz, price=px, time_in_force=_act(o, "tif", "GTC")
                        )  # 何をするか：正規化後・ガード通過後にだけ実発注する

                        if not acc or (isinstance(acc, str) and acc.strip() == ""):
                            logger.warning("send order did not return acceptance id → skip")  # 何をするか：受理IDが無いのでこの発注は見送る
                            _hb_write(hb_path, event="pause", ts=now.isoformat(), reason="no_acceptance_id", side=side_norm, px=px, sz=sz)  # 何をするか：心拍にも“受理IDなし”を記録
                            continue  # 何をするか：live_ordersへは何も登録せず次のアクションへ
 # 何をするか：この周回は発注を行わない

                        last_place[dedup_key] = now  # 何をするか：この(side×price×tag)は今出した、と記録
                        _last_tx_at = now  # 何をするか：送信できたので直近送信時刻を更新

                        deadline = _ttl_deadline(now, _act(o, "ttl_ms", getattr(getattr(cfg, "features", None), "ttl_ms", None)))  # 何をするか：ttl_ms を dict/object両対応で取得

                        live_orders[acc] = {"deadline": deadline, "order": o, "executed": 0.0, "avg_price": 0.0}  # 何をするか：TTLの有無に関わらず監視に登録（Noneは“期限なし”）
                        order_log.add(ts=now.isoformat(), action="place", tif=_act(o, "tif", "GTC"), ttl_ms=_act(o, "ttl_ms", None), px=px, sz=sz, reason=_act(o, "tag", ""))  # 何をするか：発注イベントをordersログへ記録
                        _hb_write(hb_path, event="place", ts=now.isoformat(), acc=acc, reason=_act(o, "tag", ""), tif=_act(o, "tif", "GTC"), ttl_ms=_act(o, "ttl_ms", None), px=px, sz=sz)  # 何をするか：発注イベントを心拍に記録


                    except RateLimitError as e:
                        logger.error(f"live: exchange RateLimit → cooldown: {e}")  # 何をするか：停止せずクールダウンへ切替
                        throttle_until = _now_utc() + timedelta(seconds=10)        # 何をするか：10秒は新規/取消を止める
                        throttled = True
                        _hb_write(hb_path, event="pause", ts=_now_utc().isoformat(), reason="throttle")  # 何をするか：心拍に“throttle”を記録
                        break
                    except (ServerError, NetworkError, ExchangeError) as e:
                        logger.warning(f"send order rejected: {e}")
                        continue

                if throttled:
                    continue

        except (AuthError, RateLimitError, ServerError, NetworkError, ExchangeError) as e:
            logger.error(f"live: exchange 疎通に失敗しました: {e}")
            raise<|MERGE_RESOLUTION|>--- conflicted
+++ resolved
@@ -754,13 +754,10 @@
                     continue  # 何をするか：次のイベントまで待つ
 
                 # 何をするか：在庫上限ガード（建玉 |Q| が上限以上なら新規を止める）
-<<<<<<< HEAD
+
                 close_only_mode = False
-=======
-
-                close_only_mode = False
-
->>>>>>> 2353dea8
+
+
                 if eff_inv_limit is not None:
                     try:
                         Q = _net_inventory_btc(ex)  # 何をするか：現在の建玉（BTC）を取得して合算
@@ -772,11 +769,9 @@
                             ex.cancel_all_child_orders()
                             live_orders.clear()
                         logger.debug(f"pause inventory_guard: |Q|={abs(Q)} ≥ {eff_inv_limit}")
-<<<<<<< HEAD
-=======
 
                         continue
->>>>>>> 2353dea8
+
 
 
 
