# src/runtime/live.py
# これは live（本番）起動の最小導線です。exchange adapter との疎通だけ行い、危険がないように dry-run（発注なし）にします。

from __future__ import annotations

import os  # 何をするか：APIキー/シークレットを環境変数から読む
from typing import Any  # 何をするか：cfg の型ヒント用
from loguru import logger  # 何をするか：進行ログを出す
import json  # 何をするか：heartbeatをndjsonで書くためにJSONへ直す
from zoneinfo import ZoneInfo  # 何をするか：JST（Asia/Tokyo）へのタイムゾーン変換に使う

from src.core.exchange import RateLimitError  # 何をするか：取引所のレート制限例外を型で捕捉する

from datetime import datetime  # 何をするか：heartbeatのts(ISO)を日時に直してレート制限に使う

import math  # 何をするか：サイズの刻み丸め（floor）で使う

import csv  # 何をするか：窓イベント（enter/exit）をCSVに書くために使う
import atexit  # 何をするか：終了時に1回だけ処理するフックを登録する
import sys  # 何をするか：未捕捉例外のフック(sys.excepthook)を差し替えるために使う

from types import SimpleNamespace  # 何をするか：起動時シード用の簡易な注文オブジェクトを作る
import time  # 何をするか：WS再接続の待ち時間（バックオフ）に使う
import signal  # 何をするか：Ctrl+C/SIGTERM を捕まえて安全停止する
from threading import Event  # 何をするか：停止フラグを扱う

from pathlib import Path  # 何をするか：ハートビートの出力ファイルを扱う
import orjson  # 何をするか：1行JSON(NDJSON)を書き出す
from datetime import datetime, timezone, timedelta  # 何をするか：UTC現在時刻とTTL計算
from collections import deque  # 何をするか：ミッド変化ガード用の履歴
from src.core.orderbook import OrderBook  # 何をするか：ローカル板（戦略の入力）
from src.core.orders import Order  # 何をするか：戦略が返す注文モデル（tif/ttl_ms/price/size/tag）
from src.core.realtime import stream_events  # 何をするか：WSのboard/executionsストリーム
from src.strategy.stall_then_strike import StallThenStrike  # 何をするか：#1 戦略
from src.strategy.cancel_add_gate import CancelAddGate  # 何をするか：#2 戦略
from src.strategy.age_microprice import AgeMicroprice  # 何をするか：#3 戦略
<<<<<<< HEAD
from src.strategy.zero_reopen_pop import ZeroReopenPop, zero_reopen_config_from  # 何をするか：ゼロ→再拡大“一拍”だけ片面+即IOC利確の戦略
=======
from src.strategy.zero_reopen_pop import ZeroReopenPop  # 何をするか：ゼロ→再拡大“一拍”だけ片面+即IOC利確の戦略
>>>>>>> 34c50dbd
from src.core.logs import OrderLog, TradeLog  # 何をするか：orders/trades を Parquet＋NDJSON に記録する
from src.core.analytics import DecisionLog  # 何をするか：戦略の意思決定ログ（Parquet＋NDJSONミラー）を扱う

from src.core.exchange import BitflyerExchange, ExchangeError, ServerError, NetworkError, AuthError  # 何をするか：認証/権限エラー(AuthError)を検知して安全停止する


def _select_strategy(name: str, cfg, strategy_cfg=None):
    """何をするか：戦略名から実体を生成（#1/#2/#3のいずれか）"""
    if name == "stall_then_strike":
        try: return StallThenStrike(cfg)
        except TypeError: return StallThenStrike()
    if name == "cancel_add_gate":
        try: return CancelAddGate(cfg)
        except TypeError: return CancelAddGate()
    if name == "age_microprice":
        try: return AgeMicroprice(cfg)
        except TypeError: return AgeMicroprice()
    if name == "zero_reopen_pop":
<<<<<<< HEAD
        zr_cfg = strategy_cfg or zero_reopen_config_from(cfg)
        return ZeroReopenPop(cfg=zr_cfg)
=======
        return ZeroReopenPop()
>>>>>>> 34c50dbd
    raise ValueError(f"unknown strategy: {name}")

def _now_utc() -> datetime:
    """何をするか：UTC現在時刻を返す（ログ/TTL計算の基準）"""
    return datetime.now(timezone.utc)

def _ttl_deadline(now: datetime, ttl_ms: int | None) -> datetime | None:
    """何をするか：TTLミリ秒から締切（UTC）を作る（Noneは無期限）"""
    return None if ttl_ms is None else now + timedelta(milliseconds=ttl_ms)

def _in_maintenance(now: datetime, cfg) -> bool:
    """何をする関数か：現在時刻がメンテ時間帯か（JST）判定する"""
    m = getattr(cfg, "maintenance", None)  # 設定から maintenance を安全に取得（dict/属性の両対応）
    if not m: return False  # メンテ設定が無いなら常に稼働OK
    start_s = getattr(m, "start", None)  # 開始時刻 "HH:MM"
    end_s = getattr(m, "end", None)      # 終了時刻 "HH:MM"
    if not start_s or not end_s: return False  # どちらか欠けたらメンテとはみなさない
    jst = ZoneInfo("Asia/Tokyo")               # JST に変換して判断
    t = now.astimezone(jst).time()             # 現在の JST 時刻（時刻型）
    s = datetime.strptime(start_s, "%H:%M").time()  # 開始時刻を時刻型へ
    e = datetime.strptime(end_s, "%H:%M").time()    # 終了時刻を時刻型へ
    return (s <= t <= e) if s <= e else (t >= s or t <= e)  # 日跨ぎ（例 23:00-02:00）も対応


def _in_funding_calc(now: datetime, cfg) -> bool:
    """何をするか：JSTのFunding計算タイミング ±60s に入っていれば True"""
    ms = getattr(cfg, "mode_switch", None)
    times = getattr(ms, "funding_calc_jst", None) or []
    jst = now.astimezone(timezone(timedelta(hours=9)))
    for tstr in times:
        hh, mm, ss = map(int, tstr.split(":"))
        target = jst.replace(hour=hh, minute=mm, second=ss, microsecond=0)
        if abs((jst - target).total_seconds()) <= 60:
            return True
    return False

def _in_funding_transfer(now: datetime, cfg) -> bool:
    """何をするか：Funding授受の推定1h窓（calc + lag_hours から1時間）に入っていれば True"""
    ms = getattr(cfg, "mode_switch", None)
    times = getattr(ms, "funding_calc_jst", None) or []
    lag_h = getattr(ms, "funding_transfer_lag_hours", 8)
    jst = now.astimezone(timezone(timedelta(hours=9)))
    for tstr in times:
        hh, mm, ss = map(int, tstr.split(":"))
        calc = jst.replace(hour=hh, minute=mm, second=ss, microsecond=0)
        start = calc + timedelta(hours=lag_h)
        end = start + timedelta(hours=1)
        if start <= jst <= end:
            return True
    return False

def _mid_from_ob(ob: OrderBook) -> float | None:
    """何をするか：ローカル板からミッド価格を取り出す（実装差異を吸収）"""
    mid = getattr(ob, "mid", None)
    if callable(mid):
        return mid()
    mid_val = getattr(ob, "mid_price", None)
    return float(mid_val) if mid_val is not None else None

def _round_to_tick(px: float, tick: float) -> float:
    """何をするか：価格をtick単位に丸める（誤差や端数を防ぐ）"""
    return float(round(px / tick) * tick)

def _round_size(sz: float, step: float) -> float:
    """何をするか：サイズを最小刻み(step)に丸めて端数を防ぐ（0に潰れないよう四捨五入）"""
    if step <= 0.0:
        return float(sz)
    steps = round(float(sz) / step)
    rounded = float(steps * step)
    return rounded

def _net_inventory_btc(ex: BitflyerExchange) -> float:
    """何をするか：現在の建玉（BTC）を +BUY/-SELL で合算して返す（在庫ガード用）"""
    try:
        positions = ex.get_positions()
    except Exception:
        return 0.0
    q = 0.0
    for p in positions or []:
        side = str(p.get("side", "")).upper()
        sz = float(p.get("size", 0.0))
        q += sz if side == "BUY" else -sz
    return q

def _seed_live_orders_from_active(ex: BitflyerExchange, live_orders: dict[str, dict]) -> None:
    """何をするか：取引所に残っている未約定(ACTIVE)注文を見つけて、監視辞書(live_orders)へ投入する"""
    try:
        items = ex.list_active_child_orders(count=100)  # 何をするか：ACTIVEな子注文を最大100件取得
    except ExchangeError:
        return  # 何をするか：一時失敗は何もしない（次回に回す）
    for it in items or []:
        acc = str(it.get("child_order_acceptance_id") or "")
        if not acc or acc in live_orders:
            continue  # 何をするか：IDなし/すでに監視中ならスキップ
        side = str(it.get("side", "")).upper()
        px = float((it.get("price") or it.get("average_price") or 0.0) or 0.0)
        sz = float(it.get("size", 0.0) or 0.0)
        executed = float(it.get("executed_size", 0.0) or 0.0)
        avg = float(it.get("average_price", 0.0) or 0.0)
        o = SimpleNamespace(side=side, price=px, size=sz, tag="seed", tif="GTC", ttl_ms=None)  # 何をするか：最小限の“注文情報”を用意
        live_orders[acc] = {"deadline": None, "order": o, "executed": executed, "avg_price": avg}  # 何をするか：TTLなしで監視（Fillで自然に片付く）

def _seed_inventory_and_avg_px(ex: BitflyerExchange) -> tuple[float | None, float]:
    """何をするか：取引所の建玉一覧から“平均コスト（参考）”と“ネット建玉(BTC)”を取得して初期状態に入れる"""
    try:
        positions = ex.get_positions()  # 何をするか：現在保有している建玉一覧を取得
    except ExchangeError:
        return None, 0.0  # 何をするか：取れない時は安全にゼロ開始

    long_sz = long_not = 0.0
    short_sz = short_not = 0.0
    for p in positions or []:
        sz = float(p.get("size", 0.0) or 0.0)
        px = float(p.get("price", 0.0) or 0.0)
        side = str(p.get("side", "")).upper()
        if sz <= 0.0 or px <= 0.0:
            continue
        if side == "BUY":
            long_sz += sz
            long_not += sz * px
        elif side == "SELL":
            short_sz += sz
            short_not += sz * px

    net = long_sz - short_sz  # 何をするか：ロング合計−ショート合計＝ネット建玉（+ロング/−ショート）
    if net > 0.0 and long_sz > 0.0:
        avg = long_not / long_sz  # 何をするか：ロング側の平均建値
    elif net < 0.0 and short_sz > 0.0:
        avg = short_not / short_sz  # 何をするか：ショート側の平均建値
    else:
        avg, net = None, 0.0  # 何をするか：ネットがゼロなら平均は不要

    return avg, net

__last_pause_hb_at: dict[str, datetime] = {}  # 何をするか：pause理由ごとの直近送信時刻（静音化のためのメモ）

def _hb_write(hb_path, **fields):
    """何をする関数か：ハートビート1行を ndjson で追記する。pauseは同じreasonを1秒に1回だけ書く（静音化）"""
    # 何をするか：pause心拍の静音化（同じreasonを1秒に1回まで）
    if fields.get("event") == "pause":
        reason = fields.get("reason", "unknown")
        ts = fields.get("ts")
        try:
            now_dt = datetime.fromisoformat(ts) if isinstance(ts, str) else ts  # 何をするか：ISO文字列→datetime
        except Exception:
            now_dt = _now_utc()  # 何をするか：壊れていたら現在時刻で代用
        last = __last_pause_hb_at.get(reason)
        if last and (now_dt - last).total_seconds() < 1.0:
            return  # 何をするか：1秒未満なら今回は書かない
        __last_pause_hb_at[reason] = now_dt  # 何をするか：直近送信時刻を更新

    # 何をするか：ndjsonとして1行追記
    try:
        p = Path(hb_path)
        p.parent.mkdir(parents=True, exist_ok=True)
        with p.open("a", encoding="utf-8") as f:
            f.write(json.dumps(fields, ensure_ascii=False) + "\n")
    except Exception as e:
        logger.exception(f"heartbeat write failed: {e}")


def _best_px(side) -> float | None:
    """何をするか：best_bid/best_ask に入るオブジェクト/辞書/数値から“価格(float)”だけを取り出す"""
    if side is None:
        return None
    if isinstance(side, (int, float)):
        return float(side)
    for attr in ("price", "px", "p"):  # 何をするか：代表的な属性名を順に試す
        v = getattr(side, attr, None)
        if isinstance(v, (int, float)):
            return float(v)
    if isinstance(side, dict):  # 何をするか：辞書形式にも対応
        for key in ("price", "px", "p"):
            v = side.get(key)
            if isinstance(v, (int, float)):
                return float(v)
    return None  # 何をするか：どれにも当てはまらなければ未取得（None）

def _act(o, key: str, default=None):
    """何をする関数か：戦略アクションoから key（'price','size','side','tif','tag' など）を属性/辞書どちらでも安全に取り出す"""
    return getattr(o, key, (o.get(key, default) if isinstance(o, dict) else default))

def _side_norm(v: str | int | None) -> str:
    """何をする関数か：side を取引所仕様の 'BUY' / 'SELL' に正規化（小文字/略称/数値も受け付ける）"""
    if v is None:
        return "BUY"  # 何をするか：デフォルトはBUY（保守的に片方に寄せる）
    s = str(v).strip().upper()
    if s in ("B", "BUY", "1", "+1"):
        return "BUY"
    if s in ("S", "SELL", "-1"):
        return "SELL"
    return "BUY"  # 何をするか：未知値はBUYへフォールバック（必要なら後続のガードで弾く）

def _normalize_px_sz(cfg, px: float, sz: float) -> tuple[float | None, float | None]:
    """何をする関数か：価格をtick、サイズをstepへ丸め、最小サイズ未満は(None, None)を返して発注を止める"""
    tick = getattr(cfg, "tick_size", None)
    step = getattr(getattr(cfg, "size", None), "step", None)
    minsz = getattr(getattr(cfg, "size", None), "min", None)

    if (tick is not None) and (tick > 0):
        px = round(px / float(tick)) * float(tick)  # 何をするか：価格を最寄りのtickへ丸める

    if (step is not None) and (step > 0):
        sz = math.floor(sz / float(step)) * float(step)  # 何をするか：サイズは超過しないよう“切り捨て”で刻みに合わせる

    if (minsz is not None) and (sz < float(minsz)):
        return None, None  # 何をするか：最小サイズ未満は発注を止める

    return px, sz

def _csv_event_write(path: Path, row: dict) -> None:
    """何をするか：イベントCSV（enter/exit）を1行追記（初回はヘッダも書く）"""
    path.parent.mkdir(parents=True, exist_ok=True)
    new = not path.exists()
    with path.open("a", newline="") as f:
        w = csv.DictWriter(f, fieldnames=list(row.keys()))
        if new:
            w.writeheader()
        w.writerow(row)

def _mk_atexit(hb_path: Path):
    """何をするか：プロセス終了時に heartbeat に stop を1行書く関数を返す"""
    def _on_exit():
        try:
            _hb_write(hb_path, event="stop", ts=_now_utc().isoformat(), reason="exit")  # 何をするか：終了の合図を記録
        except Exception:
            pass  # 何をするか：終了間際のエラーは握って静かに終わる
    return _on_exit

def _mk_excepthook(ex: BitflyerExchange, hb_path: Path, live_orders: dict[str, dict], orig_hook):
    """何をするか：未捕捉例外が起きたら“全取消→killを書いて停止”する excepthook を作って返す"""
    def _hook(exc_type, exc, tb):
        logger.exception(f"live: unexpected error → cancel_all & halt: {exc}")  # 何をするか：原因をrun.logに記録（スタック付き）
        try:
            if live_orders:  # 何をするか：生きている注文を片付ける
                ex.cancel_all_child_orders()
                live_orders.clear()
        except Exception:
            pass  # 何をするか：片付け中の二次エラーは握る
        try:
            _hb_write(hb_path, event="kill", ts=_now_utc().isoformat(), reason="exception")  # 何をするか：ハートビートに“例外停止”を記録
        except Exception:
            pass
        try:
            orig_hook(exc_type, exc, tb)  # 何をするか：元のフックにも渡して正常終了パスへ
        except Exception:
            pass
    return _hook

def _stream_with_reconnect(product_code: str, hb_path: Path, *, max_backoff_s: int = 10):
    """何をするか：WSが切れたら心拍にpauseを書き、待ってから自動再接続してイベントを流し続ける"""
    backoff = 1
    while True:
        try:
            for ev in stream_events(product_code):
                backoff = 1  # 何をするか：イベントを受け取れたらバックオフを初期化
                yield ev
        except Exception as e:
            logger.warning(f"ws reconnect: {e}")  # 何をするか：再接続の理由をrun.logに残す
            try:
                _hb_write(hb_path, event="pause", ts=_now_utc().isoformat(), reason="ws_reconnect")  # 何をするか：心拍に“再接続”を記録
            except Exception:
                pass
            time.sleep(backoff)  # 何をするか：少し待ってから再接続（バックオフ）
            backoff = min(max_backoff_s, backoff * 2 if backoff < max_backoff_s else max_backoff_s)
            continue

def _log_window_event(events_dir: Path, kind: str, action: str, ts: datetime) -> None:
    """何をするか：窓（maintenance / funding）の入退をCSVに1行追記して記録する"""
    events_dir.mkdir(parents=True, exist_ok=True)  # 何をするか：フォルダを事前作成
    fname = "maintenance.csv" if kind == "maintenance" else "funding_schedule.csv"
    line = f"{ts.isoformat()},{action}\n"  # 何をするか：列は ts,action の2列（シンプルに固定）
    (events_dir / fname).open("a", encoding="utf-8").write(line)


def _act(o, key, default=None):
    """何をする関数か：oがdictでも属性でも同じ書き方で値を取り出す"""
    return (o.get(key, default) if isinstance(o, dict) else getattr(o, key, default))

def _pull_fill_deltas(ex: BitflyerExchange, live_orders: dict[str, dict]) -> list[tuple[str, float, float, str, bool]]:  # 何をするか：“増分約定”に finalかどうかの旗(done)を追加で返す
    """何をするか：受理IDごとに“今回ぶんの増分約定”だけを取り出して (side, price, size, tag) のリストで返す"""
    fills: list[tuple[str, float, float, str]] = []
    for acc_id, meta in list(live_orders.items()):
        try:
            info_list = ex.get_child_order_by_acceptance_id(acc_id)  # 何をするか：受理IDで照会
        except ExchangeError:
            continue
        if not info_list:
            continue
        info = info_list[0]
        executed = float(info.get("executed_size", 0.0) or 0.0)
        avg_new = float(info.get("average_price", 0.0) or 0.0)  # 何をするか：これまでの平均約定単価
        outstanding = float(info.get("outstanding_size", 0.0) or 0.0)
        state = str(info.get("child_order_state", "")).upper()

        prev_exec = float(meta.get("executed", 0.0) or 0.0)
        prev_avg = float(meta.get("avg_price", 0.0) or 0.0)
        delta = max(executed - prev_exec, 0.0)
        if delta > 0:
            # 何をするか：“総額の差”から今回ぶんの約定単価を推定（平均×数量の差をdeltaで割る）
            try:
                px = (avg_new * executed - prev_avg * prev_exec) / delta
            except ZeroDivisionError:
                px = avg_new or meta["order"].price
            fills.append((_act(meta["order"], "side"), float(px), float(delta), _act(meta["order"], "tag", ""), state == "COMPLETED" or (outstanding <= 1e-12 and executed > 0.0)))  # 何をするか：dict/属性両対応でside/tagを取得する


        # 何をするか：ローカル状態を更新（次回差分計算のため）
        meta["executed"] = executed
        meta["avg_price"] = avg_new

        # 何をするか：完了注文は監視から外す
        if state == "COMPLETED" or (outstanding <= 1e-12 and executed > 0.0):
            del live_orders[acc_id]
    return fills

def _apply_fill_and_pnl(state: dict, side: str, px: float, sz: float) -> float:
    """何をするか：建玉と平均コストを更新し、今回ぶんの実現PnL(JPY)を返す（部分/反転対応）"""
    pos = float(state.get("pos", 0.0))
    avg = state.get("avg_px", None)  # None は建玉ゼロ
    realized = 0.0
    if side.upper() == "BUY":
        # 何をするか：ショートを閉じる→残りがあればロングを作る
        if pos < 0.0:
            close = min(sz, -pos)
            realized += (avg - px) * close  # short: entry(avg) - exit(px)
            pos += close
            sz -= close
            if pos == 0.0:
                avg = None
        if sz > 0.0:
            if pos <= 0.0:
                avg = px
                pos += sz
            else:
                avg = (avg * pos + px * sz) / (pos + sz)
                pos += sz
    else:  # SELL
        if pos > 0.0:
            close = min(sz, pos)
            realized += (px - avg) * close  # long: exit(px) - entry(avg)
            pos -= close
            sz -= close
            if pos == 0.0:
                avg = None
        if sz > 0.0:
            if pos >= 0.0:
                avg = px
                pos -= sz  # 何をするか：ショート開始（負の建玉）
            else:
                avg = (avg * (-pos) + px * sz) / ((-pos) + sz)
                pos -= sz
    state["pos"], state["avg_px"] = pos, avg
    return realized

def _check_kill(daily_R: float, R_HWM: float, kill_cfg) -> bool:
    """何をするか：日次PnLとDDのしきい値を判定して Kill 到達なら True を返す"""
    if not kill_cfg:
        return False
    daily_lim = getattr(kill_cfg, "daily_pnl_jpy", None)
    dd_lim = getattr(kill_cfg, "max_dd_jpy", None)
    # 何をするか：日次PnL（損失が閾値以下）判定
    if daily_lim is not None and daily_R <= float(daily_lim):
        return True
    # 何をするか：DD（HWMからの落ち幅）判定
    if dd_lim is not None:
        dd = float(R_HWM - daily_R)
        if dd >= float(dd_lim):
            return True
    return False

def _refresh_fills(ex: BitflyerExchange, live_orders: dict[str, dict]) -> None:
    """何をするか：RESTの me/getchildorders で各注文の約定状況を取り込み、完了注文を監視対象から外す"""
    for acc_id, meta in list(live_orders.items()):
        try:
            info_list = ex.get_child_order_by_acceptance_id(acc_id)  # 何をするか：受理IDで照会
        except ExchangeError:
            continue  # 何をするか：一時失敗は無視して次回に回す
        if not info_list:
            continue
        info = info_list[0]
        executed = float(info.get("executed_size", 0.0) or 0.0)
        outstanding = float(info.get("outstanding_size", 0.0) or 0.0)
        state = str(info.get("child_order_state", "")).upper()
        live_orders[acc_id]["executed"] = executed  # 何をするか：累計約定量をローカルに反映
        if state == "COMPLETED" or (outstanding <= 1e-12 and executed > 0.0):
            del live_orders[acc_id]  # 何をするか：完了注文は監視から除去

def run_live(cfg: Any, strategy_name: str, dry_run: bool = True, *, strategy_cfg=None) -> None:
    """
    live（本番）を起動する関数（最小版・導線）。
    - 何をするか：API鍵の取得→ exchange adapter で疎通確認（未発注）
    - ねらい：鍵/署名/権限/ネットワークの不備を先に見つける（小ロット本番の前段）
    - 次ステップ：dry_run=False とイベントループ/TTL取消/戦略呼び出しをこのファイルに追記
    """
    # 何をするか：.env から API キーを読む（.env 運用はワークフロー文書に準拠）
    api_key = os.getenv("BF_API_KEY")
    api_secret = os.getenv("BF_API_SECRET")
    if not api_key or not api_secret:
        raise RuntimeError("BF_API_KEY / BF_API_SECRET が .env から読めません（.env を確認してください）")

    # 何をするか：CFD前提の既定銘柄。cfg に product_code があればそれを使う
    product_code = getattr(cfg, "product_code", "FX_BTC_JPY")
    tick = float(getattr(cfg, "tick_size", 1))  # 何をするか：価格をこの最小刻みに丸める（例：JPYなら1）


    # 何をするか：exchange adapter で「未約定一覧」を1件だけ取得し、疎通を確かめる
    with BitflyerExchange(api_key, api_secret, product_code=product_code) as ex:
        try:
            _ = ex.list_active_child_orders(count=1)
            if dry_run:
                logger.info(f"live(dry-run): exchange OK product={product_code} strategy={strategy_name}")
                logger.info("live(dry-run): ここでは発注しません（導線の疎通確認だけ）")
            else:
                # 次ステップで：ここにイベントループ＋戦略呼び出し＋TTL取消などを実装
            # 何をするか：ここから live のイベントループ（WS→板→戦略→発注／TTL取消／ガード）を回す
                ob = OrderBook()  # 何をするか：ローカル板（戦略の入力）を用意
            strat = _select_strategy(strategy_name, cfg, strategy_cfg=strategy_cfg)  # 何をするか：戦略に設定（cfg）を渡す
            live_orders: dict[str, dict] = {}  # 何をするか：受理ID→TTLなどのメタ情報を保持
            if not bool(getattr(cfg, "cancel_all_on_start", True)):  # 何をするか：起動時に全取消しない運用なら、残っている注文を監視にシード
                _seed_live_orders_from_active(ex, live_orders)

            mid_hist = deque(maxlen=2048)  # 何をするか：ミッド価格の履歴（30秒変化ガード用）
            max_bp = getattr(getattr(cfg, "guard", None), "max_mid_move_bp_30s", None)  # 何をするか：ミッド変化ガードの閾値
            inv_limit = getattr(getattr(cfg, "risk", None), "max_inventory", None)  # 何をするか：在庫上限
            _last_tx_at = None  # 何をするか：直近の実発注時刻を覚えておく（TX間隔ガード用）

            canary_m = getattr(cfg, "canary_minutes", None)  # 何をするか：実運転の時間制限（分）。None/0なら無効
            fee_bps = float(getattr(getattr(cfg, "fees", None), "bps", 0.0) or 0.0)  # 何をするか：手数料(bps)を設定から取得（無ければ0.0）
            dry_limit_s = getattr(cfg, "dry_run_max_sec", None)  # 何をするか：dry-runの自動停止（秒）。Noneなら無効

            max_active = getattr(getattr(cfg, "risk", None), "max_active_orders", None)  # 何をするか：同時アクティブ注文数の上限（個）
            max_spread_bp = getattr(getattr(cfg, "guard", None), "max_spread_bp", None)  # 何をするか：スプレッドが広すぎる時の停止しきい値(bp)
            stale_ms = int(getattr(getattr(cfg, "guard", None), "max_stale_ms", 3000))  # 何をするか：WS/板の鮮度しきい値(ms)。超えたら新規を止める
            last_ev_at = _now_utc()  # 何をするか：直近イベントの時刻（鮮度ガードの基準）
            hb_path = Path("logs/runtime/heartbeat.ndjson")  # 何をするか：ハートビートの出力先
            maint_prev = None  # 何をするか：メンテ窓の前回状態（enter/exit検知用）
            fund_prev = None   # 何をするか：Funding窓（計算or授受）の前回状態（enter/exit検知用）
            maint_csv = Path("logs/events/maintenance.csv")  # 何をするか：メンテ窓のイベントCSVのパス
            fund_csv = Path("logs/events/funding.csv")       # 何をするか：Funding窓のイベントCSVのパス
            maint_now = False  # 何をするか：参照前の未定義を避けるための初期値（後で毎周回の判定で上書き）
            fund_now = False   # 何をするか：同上（Funding窓も先にFalseで用意しておく）

            hb_interval_s = int(getattr(getattr(cfg, "logging", None), "heartbeat_status_sec", 5))  # 何をするか：ステータス心拍の間隔（秒）
            hb_next = _now_utc() + timedelta(seconds=hb_interval_s)  # 何をするか：次に出す時刻

            order_log = OrderLog("logs/orders/order_log.parquet", mirror_ndjson="logs/orders/order_log.ndjson")  # 何をするか：発注/取消イベントを記録
            trade_log = TradeLog("logs/trades/trade_log.parquet", mirror_ndjson="logs/trades/trade_log.ndjson")  # 何をするか：約定明細とPnLを記録
            decision_log = DecisionLog("logs/analytics/decision_log.parquet", mirror_ndjson="logs/analytics/decision_log.ndjson")  # 何をするか：意思決定（features/decision）を記録する
            events_dir = Path("logs/events")  # 何をするか：窓イベントCSVの保存先
            events_dir.mkdir(parents=True, exist_ok=True)  # 何をするか：フォルダを作成
            (events_dir / "maintenance.csv").touch(exist_ok=True)  # 何をするか：ファイルを事前作成
            (events_dir / "funding_schedule.csv").touch(exist_ok=True)  # 何をするか：ファイルを事前作成
            maint_prev, fund_prev = False, False  # 何をするか：直前の窓状態（入っていたか）を保持

            hb_path.parent.mkdir(parents=True, exist_ok=True)  # 何をするか：保存先フォルダを作る

            halted = False  # 何をするか：Kill 到達後は新規を出さない
            pnl_state = (lambda a,n: {"pos": n, "avg_px": a})(*_seed_inventory_and_avg_px(ex))  # 何をするか：起動時の建玉(数量/平均建値)を反映してPnL状態を初期化
            daily_R, R_HWM = 0.0, 0.0  # 何をするか：日次実現PnLとその高値（HWM）
            _jst = timezone(timedelta(hours=9))  # 何をするか：JST（Killの日次境界に使用）
            jst_day = _now_utc().astimezone(_jst).date()  # 何をするか：当日のJST日付
            kill_cfg = getattr(getattr(cfg, "risk", None), "kill", None)  # 何をするか：Killしきい値
            min_tx_ms = int(getattr(getattr(cfg, "tx", None), "min_interval_ms", 100))  # 何をするか：新規注文を連続で送らない最小間隔（ms）
            place_dedup_ms = int(getattr(getattr(cfg, "tx", None), "place_dedup_ms", 300))  # 何をするか：同一(side×price×tag)の連打をこのms以内ならスキップ
            last_place: dict[str, datetime] = {}  # 何をするか：直近に出した(side|price|tag)→時刻 を覚える
            _last_tx_at = _now_utc() - timedelta(milliseconds=min_tx_ms)  # 何をするか：直近の送信時刻（初期は「今−間隔」で即送れる状態）
            fee_bps = float(getattr(getattr(cfg, "fees", None), "bps", 0.0))  # 何をするか：手数料のbps設定（未指定は0.0）
            canary_min = int(getattr(cfg, "canary_minutes", 60))  # 何をするか：最長運転時間（分）。未指定は60分
            throttle_until: datetime | None = None  # 何をするか：レート制限に当たった時のクールダウン期限

            logger.info(f"live: starting loop product={product_code} strategy={strategy_name}")  # 何をするか：起動ログ
            _hb_write(hb_path, event="start", ts=_now_utc().isoformat(), reason="launch", product=product_code, strategy=strategy_name)  # 何をするか：起動の合図を心拍に1行記録
            atexit.register(_mk_atexit(hb_path))  # 何をするか：プログラム終了時に stop を1行だけ書くよう登録

            try:
                _ = ex.list_active_child_orders(count=1)  # 何をするか：認証/権限・疎通の最小チェック（実発注なし）
            except AuthError as e:
                logger.error(f"live: auth failed → halt: {e}")  # 何をするか：理由をrun.logへ
                _hb_write(hb_path, event="kill", ts=_now_utc().isoformat(), reason="auth")  # 何をするか：心拍に“auth停止”を記録
                return  # 何をするか：安全に終了（実運転に入らない）

            sys.excepthook = _mk_excepthook(ex, hb_path, live_orders, sys.excepthook)  # 何をするか：未捕捉例外→全取消&kill停止のフックを登録
            if getattr(cfg, "cancel_all_on_start", True):  # 何をするか：起動時の安全装置（全取消）設定を確認
                if dry_run:  # 何をするか：dry-run中は実際に取消しを実行しない（安全にスキップ）
                    logger.info("live(dry-run): startup safety — skip cancel_all")  # 何をするか：スキップした事実をrun.logへ記録
                else:
                    ex.cancel_all_child_orders()  # 何をするか：本運転のみ、残っている全ての子注文を取消
                    logger.info("live: startup safety — cancel_all issued")  # 何をするか：実行した事実をrun.logへ記録


            started_at = _now_utc()  # 何をするか：Canary の開始時刻
            _JST = timezone(timedelta(hours=9))  # 何をするか：JSTのタイムゾーン
            day_start_utc = _now_utc().astimezone(_JST).replace(hour=0, minute=0, second=0, microsecond=0).astimezone(timezone.utc)  # 何をするか：当日のJST=00:00（UTCに直した時刻）

            stop_event = Event()  # 何をするか：停止フラグ（signal 受信で立てる）

            def _on_signal(signum, frame) -> None:
                logger.warning(f"signal received: {signum} → cancel all & halt")  # 何をするか：受信をログ
                stop_event.set()  # 何をするか：イベントループに停止を伝える

            signal.signal(signal.SIGINT, _on_signal)   # 何をするか：Ctrl+C（SIGINT）で停止
            signal.signal(signal.SIGTERM, _on_signal)  # 何をするか：SIGTERM（停止要求）で停止

            _hb_write(hb_path, event="start", ts=_now_utc().isoformat(), product=product_code, strategy=strategy_name)  # 何をするか：起動を記録
            ob = OrderBook()  # 何をするか：ローカル板（戦略の入力）を用意
            strat = _select_strategy(strategy_name, cfg, strategy_cfg=strategy_cfg)  # 何をするか：選択した戦略を設定(cfg)付きで組み立てる


            for ev in _stream_with_reconnect(product_code, hb_path):  # 何をするか：WSが切れても自動再接続しながらイベントを処理
                now = _now_utc()  # 何をするか：UTCの現在時刻
                if throttle_until and now >= throttle_until:
                    throttle_until = None  # 何をするか：クールダウンが明けたら解除

                throttled = throttle_until is not None and now < throttle_until  # 何をするか：現在クールダウン中か判定
                if (not dry_run) and canary_m and (now - started_at).total_seconds() >= float(canary_m) * 60.0:  # 何をするか：実運転のみ時間超過で停止
                    logger.info("live: canary time limit reached → halt")  # 何をするか：停止理由をrun.logへ
                    _hb_write(hb_path, event="kill", ts=now.isoformat(), reason="canary", runtime_sec=int((now - started_at).total_seconds()))  # 何をするか：心拍に“canary停止”を記録
                    if live_orders:
                        ex.cancel_all_child_orders()  # 何をするか：生きている注文をお片付け
                        live_orders.clear()
                    return  # 何をするか：run_live を安全に終了

                if dry_run and dry_limit_s and (now - started_at).total_seconds() >= float(dry_limit_s):  # 何をするか：dry-runの時間制限を超えたら終了
                    logger.info("live(dry-run): time limit reached → halt")  # 何をするか：終了理由をrun.logに記録
                    _hb_write(hb_path, event="kill", ts=now.isoformat(), reason="dryrun_done", runtime_sec=int((now - started_at).total_seconds()))  # 何をするか：心拍に終了理由と経過秒を記録
                    return  # 何をするか：run_live を安全に終了

                # 何をするか：現在の窓状態を判定（メンテ／Funding計算・授受のどれかでもTrue）
                maint_now = _in_maintenance(now, cfg)
                if maint_now:  # 何をするか：メンテ窓の間は新規発注を止める
                    logger.debug("pause: maintenance window")
                    _hb_write(hb_path, event="pause", ts=now.isoformat(), reason="maintenance")
                    continue  # 何をするか：この周回は新規パートへ進まない
                fund_now = (_in_funding_calc(now, cfg) or _in_funding_transfer(now, cfg))  # 何をするか：Funding窓の“現在”を先に計算
                if fund_now:  # 何をするか：Funding（計算/授受）窓の間は新規発注を止める
                    logger.debug("pause: funding window")
                    _hb_write(hb_path, event="pause", ts=now.isoformat(), reason="funding")
                    continue  # 何をするか：この周回は新規パートへ進まない


                # 何をするか：窓の“出入り”を検知してCSVに1行追記（enter/exit）
                if (maint_prev is not None) and (maint_now != maint_prev):
                    _csv_event_write(maint_csv, {"ts": now.isoformat(), "event": ("enter" if maint_now else "exit")})
                if (fund_prev is not None) and (fund_now != fund_prev):
                    _csv_event_write(fund_csv, {"ts": now.isoformat(), "event": ("enter" if fund_now else "exit")})

                # 何をするか：次回の比較用に前回状態を更新
                maint_prev, fund_prev = maint_now, fund_now

                if stale_ms and (now - last_ev_at).total_seconds() * 1000.0 >= stale_ms:  # 何をするか：前回イベントからの空白が長すぎたら新規停止
                    logger.debug(f"pause: stale_data gap={int((now - last_ev_at).total_seconds()*1000)}ms ≥ {stale_ms}ms")
                    _hb_write(hb_path, event="pause", ts=now.isoformat(), reason="stale_data")  # 何をするか：心拍に停止理由を記録
                    last_ev_at = now  # 何をするか：連続通知を避けるため基準を更新
                    continue  # 何をするか：この周回は新規発注パートへ進まない

                if now >= day_start_utc + timedelta(days=1):  # 何をするか：JSTで新しい日になったか？
                    day_start_utc = now.astimezone(_JST).replace(hour=0, minute=0, second=0, microsecond=0).astimezone(timezone.utc)  # 何をするか：新しい“今日”の起点をセット
                    daily_R, R_HWM = 0.0, 0.0  # 何をするか：日次PnLとその日HWMをリセット
                    logger.info("live: JST day rollover → reset daily PnL/HWM")  # 何をするか：run.logに書く
                    _hb_write(hb_path, event="start", ts=now.isoformat(), reason="day_reset")  # 何をするか：心拍にも“日次リセット”を記録

                if stop_event.is_set():  # 何をするか：停止フラグが立っていたら安全停止
                    if live_orders:
                        ex.cancel_all_child_orders()  # 何をするか：生きている注文をすべて取消
                        live_orders.clear()
                    _hb_write(hb_path, event="kill", ts=now.isoformat(), daily_pnl_jpy=daily_R, dd_jpy=R_HWM - daily_R, reason="signal")  # 何をするか：停止を1行JSONで記録
                    break  # 何をするか：イベントループを終了
                
                if (now - started_at).total_seconds() >= canary_min * 60:  # 何をするか：Canaryの経過時間をチェック
                    if live_orders:
                        ex.cancel_all_child_orders()  # 何をするか：安全のため全て取消
                        live_orders.clear()
                    _hb_write(hb_path, event="kill", ts=now.isoformat(), daily_pnl_jpy=daily_R, dd_jpy=R_HWM - daily_R, reason="canary")  # 何をするか：停止理由を心拍に記録
                    break  # 何をするか：live を終了

                ob.update_from_event(ev)  # 何をするか：ローカル板にイベントを反映
                bid = _best_px(getattr(ob, "best_bid", None))  # 何をするか：オブジェクト/辞書/数値を価格(float)に正規化
                ask = _best_px(getattr(ob, "best_ask", None))  # 何をするか：同上
                if (bid is None) or (ask is None) or (ask <= bid):  # 何をするか：片側欠落 or 反転板を検知（float同士の比較）

                    logger.debug("pause: bad_book (missing side or ask<=bid)")  # 何をするか：理由をrun.logに記録
                    _hb_write(hb_path, event="pause", ts=now.isoformat(), reason="bad_book")  # 何をするか：心拍に停止を記録
                    continue  # 何をするか：この周回は新規発注パートへ進まない

                # 何をするか：best_ask と best_bid のスプレッド(bp)がしきい値以上なら、その周回は新規発注を止める
                if max_spread_bp is not None:
                    bid = _best_px(getattr(ob, "best_bid", None))
                    ask = _best_px(getattr(ob, "best_ask", None))

                    if (bid is not None) and (ask is not None) and (ask > bid) and (bid > 0):
                        spread_bp = ((ask - bid) / ((ask + bid) / 2.0)) * 10000.0
                        if spread_bp >= float(max_spread_bp):
                            logger.debug(f"pause: wide_spread {spread_bp:.1f}bp ≥ {float(max_spread_bp)}bp")  # 何をするか：理由をrun.logに記録
                            _hb_write(hb_path, event="pause", ts=now.isoformat(), reason="wide_spread", spread_bp=spread_bp)  # 何をするか：心拍にも停止を記録
                            continue  # 何をするか：この周回は新規発注パートに進まない

                # 何をするか：30秒間のミッド価格変化(bp)がしきい値以上なら、その周回は新規発注を止める
                if max_bp is not None:
                    mid = (bid + ask) / 2.0
                    mid_hist.append((now, mid))  # 何をするか：時刻とミッドを履歴に追加

                    cutoff = now - timedelta(seconds=30)  # 何をするか：30秒窓の下限
                    while mid_hist and mid_hist[0][0] < cutoff:
                        mid_hist.popleft()  # 何をするか：窓から外れた古いデータを捨てる

                    base = mid_hist[0][1] if mid_hist else None  # 何をするか：窓の最古のミッド
                    if (base is not None) and (base > 0.0):
                        move_bp = abs((mid - base) / base) * 10000.0
                        if move_bp >= float(max_bp):
                            logger.debug(f"pause: mid_move {move_bp:.1f}bp ≥ {float(max_bp)}bp (30s)")  # 何をするか：理由をrun.logに記録
                            _hb_write(hb_path, event="pause", ts=now.isoformat(), reason="mid_move", move_bp=move_bp)  # 何をするか：心拍にも停止を記録
                            continue  # 何をするか：この周回は新規発注パートに進まない

                last_ev_at = now  # 何をするか：イベントを受け取れたので鮮度の基準時刻を更新
                mid = _mid_from_ob(ob)  # 何をするか：最新のミッド価格を得る
                bp_30s = None  # 何をするか：30秒変化の大きさ（bp）を一時的に保持
                if mid is not None:
                    mid_hist.append((now, mid))  # 何をするか：ミッドの履歴を追加
                    older_than = now - timedelta(seconds=35)  # 何をするか：古すぎる履歴（35秒超）は捨てる
                    while mid_hist and mid_hist[0][0] < older_than:
                        mid_hist.popleft()
                    cutoff = now - timedelta(seconds=30)  # 何をするか：30秒前の基準点を探す
                    ref = None
                    for t, m in mid_hist:
                        if t <= cutoff:
                            ref = m
                        else:
                            break
                    paused_mid = False
                    if (max_bp is not None) and (ref is not None) and (ref > 0):
                        bp_30s = abs((mid - ref) / ref) * 10000.0
                        paused_mid = bp_30s >= float(max_bp)
                else:
                    paused_mid = False

                if paused_mid:  # 何をするか：ミッド変化が大きい間は新規発注を止める
                    logger.debug(f"pause: midmove_guard Δ30s={bp_30s:.1f}bp ≥ {float(max_bp)}bp")  # 何をするか：理由をrun.logに記録
                    _hb_write(hb_path, event="pause", ts=now.isoformat(), reason="midmove_guard")  # 何をするか：心拍にも停止を記録
                    continue  # 何をするか：この周回は新規発注パートに進まない

                if now >= hb_next:  # 何をするか：定期ステータスの時刻になったら
                    _hb_write(hb_path, event="status", ts=now.isoformat(),
                            Q=float(pnl_state.get("pos", 0.0)),  # 何をするか：建玉（BTC）
                            A=len(live_orders),                  # 何をするか：生きている注文の数
                            R=daily_R,                           # 何をするか：当日実現PnL(JPY)
                            maint=_in_maintenance(now, cfg),      # 何をするか：メンテ窓フラグ
                            funding=(_in_funding_calc(now, cfg) or _in_funding_transfer(now, cfg)))  # 何をするか：Funding窓フラグ
                    hb_next = now + timedelta(seconds=hb_interval_s)  # 何をするか：次回の予定を更新

                maint_now = _in_maintenance(now, cfg)  # 何をするか：いまメンテ窓の中かを判定
                fund_now = _in_funding_calc(now, cfg) or _in_funding_transfer(now, cfg)  # 何をするか：Funding計算 or 授受窓か
                if maint_now != maint_prev:
                    _log_window_event(events_dir, "maintenance", "enter" if maint_now else "exit", now)  # 何をするか：入退の瞬間だけ記録
                    maint_prev = maint_now
                if fund_now != fund_prev:
                    _log_window_event(events_dir, "funding", "enter" if fund_now else "exit", now)  # 何をするか：入退の瞬間だけ記録
                    fund_prev = fund_now

                jst_now = now.astimezone(_jst)  # 何をするか：JSTの現在日付
                if jst_now.date() != jst_day:
                    daily_R, R_HWM = 0.0, 0.0  # 何をするか：日付が変わったらPnLとHWMをリセット
                    jst_day = jst_now.date()

                # 何をするか：ミッド変化ガード（過去30秒比のbp変化が大きい時は一時停止）
                mid = _mid_from_ob(ob)
                if mid is not None:
                    mid_hist.append((now, mid))
                paused_mid = False
                if max_bp and len(mid_hist) >= 2:
                    oldest_mid = None
                    for ts, m in mid_hist:
                        if (now - ts).total_seconds() >= 30:
                            oldest_mid = m
                            break
                    if oldest_mid:
                        move_bp = abs((mid - oldest_mid) / oldest_mid) * 10000.0
                        paused_mid = move_bp >= float(max_bp)
                        if paused_mid:
                            logger.debug(f"pause midmove_guard: {move_bp:.1f}bp ≥ {max_bp}")

                # 何をするか：メンテ/ファンディングの“窓”やガード中は新規を出さず整理だけ
                if paused_mid or _in_maintenance(now, cfg) or _in_funding_calc(now, cfg) or _in_funding_transfer(now, cfg):
                    reason = "midmove_guard" if paused_mid else ("maintenance" if _in_maintenance(now, cfg) else ("funding" if (_in_funding_calc(now, cfg) or _in_funding_transfer(now, cfg)) else "pause"))  # 何をするか：停止理由を決める
                    _hb_write(hb_path, event="pause", ts=now.isoformat(), reason=reason)  # 何をするか：停止を記録

                    if live_orders:
                        ex.cancel_all_child_orders()
                        live_orders.clear()
                    continue  # 何をするか：次のイベントまで待つ

                # 何をするか：在庫上限ガード（建玉 |Q| が上限以上なら新規を止める）
                if inv_limit is not None:
                    try:
                        Q = _net_inventory_btc(ex)  # 何をするか：現在の建玉（BTC）を取得して合算
                    except NameError:
                        Q = 0.0  # 何をするか：ヘルパ未追加でも落ちないように0扱い
                    if abs(Q) >= float(inv_limit):
                        if live_orders:
                            ex.cancel_all_child_orders()
                            live_orders.clear()
                        logger.debug(f"pause inventory_guard: |Q|={abs(Q)} ≥ {inv_limit}")
                        continue

                # 何をするか：TTL 超過の注文を自動キャンセル（レート制限中は呼ばない）
                if not throttled:
                    for acc_id, meta in list(live_orders.items()):
                        if (meta.get("deadline") is not None) and (now >= meta["deadline"]):  # 何をするか：締切のある注文だけTTL取消の対象にする
                            o = meta["order"]  # 何をするか：元注文情報（tif/ttl/px/sz）を参照
                            try:
                                ex.cancel_child_order(child_order_acceptance_id=acc_id)  # 何をするか：TTL超過の注文を取消
                            except (RateLimitError, ServerError, NetworkError, ExchangeError) as e:
                                logger.warning(f"ttl cancel failed for {acc_id}: {e}")  # 何をするか：失敗は記録して今回は見送り（次周回で再試行）
                                throttle_until = _now_utc() + timedelta(seconds=10)
                                throttled = True
                                _hb_write(hb_path, event="pause", ts=_now_utc().isoformat(), reason="throttle")
                                break
                            del live_orders[acc_id]  # 何をするか：成功したら監視リストから外す
                            order_log.add(ts=now.isoformat(), action="cancel", tif=getattr(o, "tif", "GTC"), ttl_ms=getattr(o, "ttl_ms", None), px=getattr(o, "price", None), sz=getattr(o, "size", None), reason="ttl")  # 何をするか：ordersログにTTL取消を記録
                            _hb_write(hb_path, event="cancel", ts=now.isoformat(), acc=acc_id, reason="ttl", px=getattr(o, "price", None), sz=getattr(o, "size", None))  # 何をするか：ハートビートにもTTL取消を1行記録

                try:
                    fills = [] if throttled else _pull_fill_deltas(ex, live_orders)  # 何をするか：レート制限中はRESTを呼ばない
                except RateLimitError as e:
                    logger.error(f"live: exchange RateLimit → cooldown: {e}")  # 何をするか：停止せずクールダウンへ切替
                    throttle_until = _now_utc() + timedelta(seconds=10)        # 何をするか：10秒は新規/取消を止める
                    throttled = True
                    _hb_write(hb_path, event="pause", ts=_now_utc().isoformat(), reason="throttle")  # 何をするか：心拍に“throttle”を記録
                    continue  # 何をするか：haltせず次周回へ
                for side, px, sz, tag, done in fills:  # 何をするか：done=True なら完了（fill）、False なら部分約定（partial）
                    realized = _apply_fill_and_pnl(pnl_state, side, px, sz)  # 何をするか：建玉を更新し実現PnLを積算
                    fee = px * sz * (fee_bps / 10000.0)  # 何をするか：約定金額×bpsで手数料（正=コスト/負=リベート）
                    realized -= fee  # 何をするか：PnLは手数料込み（ネット）で積算する

                    trade_log.add(ts=now.isoformat(), side=side, px=px, sz=sz, fee=fee, pnl=realized, strategy=strategy_name, tag=tag, inventory_after=pnl_state["pos"], window_funding=fund_now, window_maint=maint_now)  # 何をするか：手数料込みで trades を記録
                    order_log.add(ts=now.isoformat(), action=("fill" if done else "partial"), tif=None, ttl_ms=None, px=px, sz=sz, reason=tag)  # 何をするか：ordersログにも fill/partial を記録する
                    _hb_write(hb_path, event=("fill" if done else "partial"), ts=now.isoformat(), side=side, px=px, sz=sz, pnl=realized, tag=tag)  # 何をするか：約定イベントを心拍へ（部分約定はpartialとして記録）
                    daily_R += realized  # 何をするか：当日実現PnL(JPY)を更新（手数料込みの realized を積算）
                    R_HWM = max(R_HWM, daily_R)  # 何をするか：当日の最高益(HWM)を更新
                    if (not dry_run) and _check_kill(daily_R, R_HWM, kill_cfg):  # 何をするか：dry-run時はKillを発火させない（疎通運転で止まらない）
                        logger.warning(f"kill-switch: daily_pnl={daily_R:.0f} JPY, dd={R_HWM - daily_R:.0f} JPY → halt")  # 何をするか：停止理由をrun.logへ
                        if live_orders:
                            ex.cancel_all_child_orders()  # 何をするか：生きている注文を全て取消
                            live_orders.clear()
                        _hb_write(hb_path, event="kill", ts=now.isoformat(), daily_pnl_jpy=daily_R, dd_jpy=R_HWM - daily_R)  # 何をするか：心拍にKillを記録
                        return  # 何をするか：run_live を終了（安全停止）

                    for _acc_id, _meta in list(live_orders.items()):  # 何をするか：全部さばけた注文を監視から外す（TTLや二重取消を防ぐ）
                        _o = _meta.get("order")
                        if _o is None:
                            continue  # 何をするか：保険（order情報が無い場合は何もしない）
                        if float(_meta.get("executed", 0.0)) >= float(getattr(_o, "size", 0.0)) - 1e-12:
                            del live_orders[_acc_id]  # 何をするか：完了注文を片付ける




                # 何をするか：戦略を評価して、必要なら注文（Order）を発行
                try:
                    inv_paused = (inv_limit is not None) and (abs(float(pnl_state.get("pos", 0.0))) >= float(inv_limit))  # 何をするか：在庫上限に達しているかを判定
                    if inv_paused:  # 何をするか：在庫が上限以上なら今回は新規を出さない
                        logger.debug(f"pause: inventory guard |Q|={abs(pnl_state.get('pos', 0.0)):.3f} >= {float(inv_limit)}")  # 何をするか：理由をrun.logに記録
                        _hb_write(hb_path, event="pause", ts=now.isoformat(), reason="inventory_guard")  # 何をするか：ハートビートに停止を記録
                        continue  # 何をするか：このループでは新規発注パートへ進まない

                    if _in_maintenance(now, cfg):  # 何をするか：メンテ窓中は新規発注を止める
                        logger.debug("pause: maintenance window")  # 何をするか：理由をrun.logに記録
                        _hb_write(hb_path, event="pause", ts=now.isoformat(), reason="maintenance")  # 何をするか：心拍に停止を記録
                        continue  # 何をするか：この周回は新規発注パートへ進まない

                    if _in_funding_calc(now, cfg) or _in_funding_transfer(now, cfg):  # 何をするか：Funding計算/授受の窓中は新規発注を止める
                        logger.debug("pause: funding window")  # 何をするか：理由をrun.logに記録
                        _hb_write(hb_path, event="pause", ts=now.isoformat(), reason="funding")  # 何をするか：心拍に停止を記録
                        continue  # 何をするか：この周回は新規発注パートへ進まない
                                        
                    if (max_active is not None) and (len(live_orders) >= int(max_active)):  # 何をするか：アクティブ注文が上限以上なら新規を止める
                        logger.debug(f"pause: active_guard A={len(live_orders)} ≥ {int(max_active)}")  # 何をするか：理由をrun.logに記録
                        _hb_write(hb_path, event="pause", ts=now.isoformat(), reason="active_guard", A=len(live_orders))  # 何をするか：心拍にも停止を記録
                        continue  # 何をするか：この周回は新規発注パートに進まない

                    try:
                        t0 = time.perf_counter()  # 何をするか：戦略評価の開始時刻（ms測定）
                        actions = strat.evaluate(ob, now, cfg)  # 何をするか：戦略の実シグネチャ(ob, now, cfg)に合わせて呼び出す
                    except Exception as e:
                        logger.exception(f"strategy error: {e}")  # 何をするか：原因をrun.logに記録（スタック付き）
                        _hb_write(hb_path, event="pause", ts=now.isoformat(), reason="strategy_error")  # 何をするか：心拍に“戦略エラー”を記録
                        decision_log.add(ts=now.isoformat(), strategy=strategy_name, decision="error", features={}, expected_edge_bp=None, eta_ms=int((time.perf_counter() - t0) * 1000), ca_ratio=None, best_age_ms=None, spread_state=None)  # 何をするか：必須のKW引数をすべて埋めて“error”を記録

                        continue  # 何をするか：今回は新規発注パートへ進まない（安全に次の周回へ）

                    decision_log.add(ts=now.isoformat(), strategy=strategy_name, decision=("place" if actions else "hold"), features={}, expected_edge_bp=None, eta_ms=int((time.perf_counter() - t0) * 1000), ca_ratio=None, best_age_ms=None, spread_state=None)  # 何をするか：必須のKW引数をすべて埋めて“place/hold”を記録

                except Exception as e:
                    logger.error(f"strategy evaluate failed: {e}")
                    continue


                if throttled:
                    continue

                for o in actions or []:
                    sz = float(_act(o, "size", getattr(getattr(cfg, "size", None), "default", 0.0)) or 0.0)  # 何をするか：dict/object両対応でサイズ取得（未指定ならconfigのdefault）
                    if sz <= 0.0:  # 何をするか：サイズが無い/0のときは発注しない
                        logger.debug("pause: size_missing_or_zero")  # 何をするか：理由をrun.logに残す
                        _hb_write(hb_path, event="pause", ts=now.isoformat(), reason="size_missing_or_zero")  # 何をするか：心拍にも残す
                        continue  # 何をするか：この周回の発注パートはスキップ

                    px_raw = _act(o, "price", None)  # 何をするか：dict/object両対応で価格を取得（未指定ならNone）
                    if px_raw is None:
                        # 何をするか：price未指定のときは板の最良気配から自動補完（実稼働向けの安全デフォルト）
                        side_norm = _side_norm(_act(o, "side"))  # 何をするか：'BUY'/'SELL'へ正規化
                        bid = _best_px(getattr(ob, "best_bid", None))  # 何をするか：最良買いの価格(float)を取り出す
                        ask = _best_px(getattr(ob, "best_ask", None))  # 何をするか：最良売りの価格(float)を取り出す
                        px = (bid if side_norm == "BUY" else ask)  # 何をするか：向きに応じて使う価格を選ぶ
                        if px is None:  # 何をするか：板が欠落していて価格が出せない場合だけスキップ
                            logger.debug("pause: price_fallback_unavailable")  # 何をするか：理由をrun.logへ
                            _hb_write(hb_path, event="pause", ts=now.isoformat(), reason="price_fallback_unavailable")  # 何をするか：心拍にも残す
                            continue  # 何をするか：この周回は発注パートへ進まない
                    else:
                        try:
                            px = float(px_raw)  # 何をするか：指定されていれば数値化して採用
                        except Exception:
                            logger.debug("pause: price_invalid")  # 何をするか：価格が数値化できないときは安全にスキップ
                            _hb_write(hb_path, event="pause", ts=now.isoformat(), reason="price_invalid")
                            continue


                    elapsed_ms = (now - _last_tx_at).total_seconds() * 1000.0  # 何をするか：前回送信からの経過ms
                    if elapsed_ms < min_tx_ms:  # 何をするか：まだ最小間隔に達していなければ送らない
                        _hb_write(hb_path, event="pause", ts=now.isoformat(), reason="throttle", elapsed_ms=int(elapsed_ms), min_ms=min_tx_ms)  # 何をするか：スロットリングで見送ったことを心拍に記録
                        logger.debug(f"throttle tx: {elapsed_ms:.0f}ms < {min_tx_ms}ms")  # 何をするか：スロットリングしたことを記録
                        continue

                    sz = getattr(o, "size", None) or float(getattr(getattr(cfg, "size", None), "default", 0.01))  # 何をするか：サイズ未指定なら config の size.default を使う
                    min_sz = float(getattr(getattr(cfg, "size", None), "min", 0.0))  # 何をするか：設定の最小ロットを読む
                    size_step = float(getattr(getattr(cfg, "size", None), "step", min_sz))  # 何をするか：サイズ刻み（未指定は min を刻みとして使う）
                    sz = _round_size(sz, size_step)  # 何をするか：サイズを刻みに丸める（約定拒否を防ぐ）
                    if sz < min_sz: sz = min_sz  # 何をするか：丸めた結果が下限未満なら下限に引き上げる

                    px = float(px)  # 何をするか：上流で決定済みの価格(px)をそのまま使う（_normalize_px_szでtick丸め済みのため二重丸めしない）
                    tag = getattr(o, "tag", "")  # 何をするか：発注理由（タグ）
                    dedup_key = f"{_side_norm(_act(o, 'side'))}|{px}|{_act(o, 'tag', '')}"  # 何をするか：実発注と同じ'BUY'/'SELL'でキー化し二重発注を防ぐ


                    if dedup_key in last_place and (now - last_place[dedup_key]).total_seconds() * 1000.0 < place_dedup_ms:
                        _hb_write(hb_path, event="pause", ts=now.isoformat(), reason="dedup", key=dedup_key, within_ms=place_dedup_ms)  # 何をするか：短時間の同一発注を見送ったことを心拍に記録
                        logger.debug(f"dedup skip: {dedup_key} within {place_dedup_ms}ms")  # 何をするか：短時間の同一発注は見送る
                        continue


                    try:
                        if dry_run:  # 何をするか：dry-run時は実発注せずスキップ（ログはrun.logにだけ残す）
                            logger.info(f"live[dry_run]: skip place side={_act(o, 'side')} px={px} sz={sz} tag={_act(o, 'tag', '')}")  # 何をするか：dict対応のtagを表示
                            continue

                        px, sz = _normalize_px_sz(cfg, px, sz)  # 何をするか：価格/サイズを取引所の刻みに正規化（最小サイズ未満はNone）
                        dedup_key = f"{_side_norm(_act(o, 'side'))}|{px}|{_act(o, 'tag', '')}"  # 何をするか：正規化後の価格でデデュープキーを作る

                        gap_ms = getattr(getattr(cfg, "tx", None), "place_dedup_ms", None)  # 何をするか：デデュープ間隔（ms）。None/0なら無効
                        cool_ms = getattr(getattr(cfg, "tx", None), "min_interval_ms", None)  # 何をするか：最小発注間隔(ms)。None/0なら無効
                        if cool_ms and _last_tx_at and ((now - _last_tx_at).total_seconds() * 1000.0) < float(cool_ms):
                            logger.debug("pause: throttle (min tx interval)")  # 何をするか：間隔未満なので今回は見送り
                            _hb_write(hb_path, event="pause", ts=now.isoformat(), reason="throttle", wait_ms=float(cool_ms))  # 何をするか：心拍にスキップ理由を記録
                            continue  # 何をするか：このアクションの発注はスキップ

                        if gap_ms:
                            last_ts = last_place.get(dedup_key)  # 何をするか：このキーで前回いつ出したかを見る
                            if last_ts and ((now - last_ts).total_seconds() * 1000.0) < float(gap_ms):
                                logger.debug("pause: dedup (recently placed same order)")  # 何をするか：連打防止でスキップ
                                _hb_write(hb_path, event="pause", ts=now.isoformat(), reason="dedup", key=dedup_key, gap_ms=float(gap_ms))
                                continue  # 何をするか：この発注は見送り

                        if (px is None) or (sz is None):
                            logger.debug("pause: size_too_small after normalize")  # 何をするか：小さすぎるので今回は出さない
                            _hb_write(hb_path, event="pause", ts=now.isoformat(), reason="size_too_small")  # 何をするか：心拍にスキップ理由を記録
                            continue  # 何をするか：この周回は発注を行わない

                        side_norm = _side_norm(_act(o, "side"))  # 何をするか：sideを'BUY'/'SELL'に正規化
                        if inv_limit is not None:  # 何をするか：在庫上限ガード
                            pos_after = pnl_state["pos"] + (sz if side_norm == "BUY" else -sz)  # 何をするか：この発注が通った後の建玉を試算
                            if abs(pos_after) > float(inv_limit):
                                logger.debug("pause: inventory_guard")  # 何をするか：上限超過のため止める
                                _hb_write(hb_path, event="pause", ts=now.isoformat(), reason="inventory_guard", pos_before=pnl_state["pos"], pos_after=pos_after, limit=inv_limit, side=side_norm, sz=sz)  # 何をするか：心拍に理由を記録
                                continue  # 何をするか：このアクションは見送り

                        acc = ex.send_child_order(
                            side=side_norm, size=sz, price=px, time_in_force=_act(o, "tif", "GTC")
                        )  # 何をするか：正規化後・ガード通過後にだけ実発注する

                        if not acc or (isinstance(acc, str) and acc.strip() == ""):
                            logger.warning("send order did not return acceptance id → skip")  # 何をするか：受理IDが無いのでこの発注は見送る
                            _hb_write(hb_path, event="pause", ts=now.isoformat(), reason="no_acceptance_id", side=side_norm, px=px, sz=sz)  # 何をするか：心拍にも“受理IDなし”を記録
                            continue  # 何をするか：live_ordersへは何も登録せず次のアクションへ
 # 何をするか：この周回は発注を行わない

                        last_place[dedup_key] = now  # 何をするか：この(side×price×tag)は今出した、と記録
                        _last_tx_at = now  # 何をするか：送信できたので直近送信時刻を更新

                        deadline = _ttl_deadline(now, _act(o, "ttl_ms", getattr(getattr(cfg, "features", None), "ttl_ms", None)))  # 何をするか：ttl_ms を dict/object両対応で取得

                        live_orders[acc] = {"deadline": deadline, "order": o, "executed": 0.0, "avg_price": 0.0}  # 何をするか：TTLの有無に関わらず監視に登録（Noneは“期限なし”）
                        order_log.add(ts=now.isoformat(), action="place", tif=_act(o, "tif", "GTC"), ttl_ms=_act(o, "ttl_ms", None), px=px, sz=sz, reason=_act(o, "tag", ""))  # 何をするか：発注イベントをordersログへ記録
                        _hb_write(hb_path, event="place", ts=now.isoformat(), acc=acc, reason=_act(o, "tag", ""), tif=_act(o, "tif", "GTC"), ttl_ms=_act(o, "ttl_ms", None), px=px, sz=sz)  # 何をするか：発注イベントを心拍に記録


                    except RateLimitError as e:
                        logger.error(f"live: exchange RateLimit → cooldown: {e}")  # 何をするか：停止せずクールダウンへ切替
                        throttle_until = _now_utc() + timedelta(seconds=10)        # 何をするか：10秒は新規/取消を止める
                        throttled = True
                        _hb_write(hb_path, event="pause", ts=_now_utc().isoformat(), reason="throttle")  # 何をするか：心拍に“throttle”を記録
                        break
                    except (ServerError, NetworkError, ExchangeError) as e:
                        logger.warning(f"send order rejected: {e}")
                        continue

                if throttled:
                    continue

        except (AuthError, RateLimitError, ServerError, NetworkError, ExchangeError) as e:
            logger.error(f"live: exchange 疎通に失敗しました: {e}")
            raise<|MERGE_RESOLUTION|>--- conflicted
+++ resolved
@@ -34,11 +34,9 @@
 from src.strategy.stall_then_strike import StallThenStrike  # 何をするか：#1 戦略
 from src.strategy.cancel_add_gate import CancelAddGate  # 何をするか：#2 戦略
 from src.strategy.age_microprice import AgeMicroprice  # 何をするか：#3 戦略
-<<<<<<< HEAD
 from src.strategy.zero_reopen_pop import ZeroReopenPop, zero_reopen_config_from  # 何をするか：ゼロ→再拡大“一拍”だけ片面+即IOC利確の戦略
-=======
-from src.strategy.zero_reopen_pop import ZeroReopenPop  # 何をするか：ゼロ→再拡大“一拍”だけ片面+即IOC利確の戦略
->>>>>>> 34c50dbd
+
+
 from src.core.logs import OrderLog, TradeLog  # 何をするか：orders/trades を Parquet＋NDJSON に記録する
 from src.core.analytics import DecisionLog  # 何をするか：戦略の意思決定ログ（Parquet＋NDJSONミラー）を扱う
 
@@ -57,12 +55,9 @@
         try: return AgeMicroprice(cfg)
         except TypeError: return AgeMicroprice()
     if name == "zero_reopen_pop":
-<<<<<<< HEAD
         zr_cfg = strategy_cfg or zero_reopen_config_from(cfg)
         return ZeroReopenPop(cfg=zr_cfg)
-=======
-        return ZeroReopenPop()
->>>>>>> 34c50dbd
+
     raise ValueError(f"unknown strategy: {name}")
 
 def _now_utc() -> datetime:
