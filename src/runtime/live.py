--- conflicted
+++ resolved
@@ -754,36 +754,24 @@
                     continue  # 何をするか：次のイベントまで待つ
 
                 # 何をするか：在庫上限ガード（建玉 |Q| が上限以上なら新規を止める）
-<<<<<<< HEAD
+
                 close_only_mode = False
-=======
-
-                close_only_mode = False
-
->>>>>>> e5d40b9d
+
                 if eff_inv_limit is not None:
                     try:
                         Q = _net_inventory_btc(ex)  # 何をするか：現在の建玉（BTC）を取得して合算
                     except NameError:
                         Q = 0.0  # 何をするか：ヘルパ未追加でも落ちないように0扱い
-<<<<<<< HEAD
                     if abs(Q) >= eff_inv_limit or abs(pnl_state["pos"]) >= eff_inv_limit:
                         close_only_mode = True
-=======
-
-                    if abs(Q) >= eff_inv_limit or abs(pnl_state["pos"]) >= eff_inv_limit:
-                        close_only_mode = True
-
->>>>>>> e5d40b9d
+
                         if live_orders:
                             ex.cancel_all_child_orders()
                             live_orders.clear()
                         logger.debug(f"pause inventory_guard: |Q|={abs(Q)} ≥ {eff_inv_limit}")
-<<<<<<< HEAD
-=======
 
                         continue
->>>>>>> e5d40b9d
+
 
 
                 # 何をするか：TTL 超過の注文を自動キャンセル（レート制限中は呼ばない）
@@ -975,10 +963,7 @@
                                 logger.debug("pause: inventory_guard_close_only")
                                 _hb_write(hb_path, event="pause", ts=now.isoformat(), reason="inventory_guard", pos_before=current_pos, pos_after=pos_after, limit=eff_inv_limit, side=side_norm, sz=sz)
                                 continue
-<<<<<<< HEAD
-=======
-
->>>>>>> e5d40b9d
+
 
                         acc = ex.send_child_order(
                             side=side_norm, size=sz, price=px, time_in_force=_act(o, "tif", "GTC")
