--- conflicted
+++ resolved
@@ -754,13 +754,9 @@
                     continue  # 何をするか：次のイベントまで待つ
 
                 # 何をするか：在庫上限ガード（建玉 |Q| が上限以上なら新規を止める）
-<<<<<<< HEAD
+
                 close_only_mode = False
-=======
-
-                close_only_mode = False
-
->>>>>>> 4a9c1a7b
+
                 if eff_inv_limit is not None:
                     try:
                         Q = _net_inventory_btc(ex)  # 何をするか：現在の建玉（BTC）を取得して合算
@@ -768,19 +764,13 @@
                         Q = 0.0  # 何をするか：ヘルパ未追加でも落ちないように0扱い
                     if abs(Q) >= eff_inv_limit or abs(pnl_state["pos"]) >= eff_inv_limit:
                         close_only_mode = True
-<<<<<<< HEAD
-=======
-
->>>>>>> 4a9c1a7b
                         if live_orders:
                             ex.cancel_all_child_orders()
                             live_orders.clear()
                         logger.debug(f"pause inventory_guard: |Q|={abs(Q)} ≥ {eff_inv_limit}")
-<<<<<<< HEAD
-=======
 
                         continue
->>>>>>> 4a9c1a7b
+
 
 
 
@@ -973,10 +963,6 @@
                                 logger.debug("pause: inventory_guard_close_only")
                                 _hb_write(hb_path, event="pause", ts=now.isoformat(), reason="inventory_guard", pos_before=current_pos, pos_after=pos_after, limit=eff_inv_limit, side=side_norm, sz=sz)
                                 continue
-<<<<<<< HEAD
-=======
-
->>>>>>> 4a9c1a7b
 
                         acc = ex.send_child_order(
                             side=side_norm, size=sz, price=px, time_in_force=_act(o, "tif", "GTC")
