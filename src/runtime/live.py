--- conflicted
+++ resolved
@@ -754,29 +754,25 @@
                     continue  # 何をするか：次のイベントまで待つ
 
                 # 何をするか：在庫上限ガード（建玉 |Q| が上限以上なら新規を止める）
-<<<<<<< HEAD
+
                 close_only_mode = False
-=======
->>>>>>> c38e54e4
+
                 if eff_inv_limit is not None:
                     try:
                         Q = _net_inventory_btc(ex)  # 何をするか：現在の建玉（BTC）を取得して合算
                     except NameError:
                         Q = 0.0  # 何をするか：ヘルパ未追加でも落ちないように0扱い
-<<<<<<< HEAD
+
                     if abs(Q) >= eff_inv_limit or abs(pnl_state["pos"]) >= eff_inv_limit:
                         close_only_mode = True
-=======
-                    if abs(Q) >= eff_inv_limit:
->>>>>>> c38e54e4
+
                         if live_orders:
                             ex.cancel_all_child_orders()
                             live_orders.clear()
                         logger.debug(f"pause inventory_guard: |Q|={abs(Q)} ≥ {eff_inv_limit}")
-<<<<<<< HEAD
-=======
+
                         continue
->>>>>>> c38e54e4
+
 
                 # 何をするか：TTL 超過の注文を自動キャンセル（レート制限中は呼ばない）
                 if not throttled:
@@ -952,7 +948,6 @@
                             continue  # 何をするか：この周回は発注を行わない
 
                         side_norm = _side_norm(_act(o, "side"))  # 何をするか：sideを'BUY'/'SELL'に正規化
-<<<<<<< HEAD
                         current_pos = pnl_state["pos"]
                         reduce_only = bool(_act(o, "reduce_only", False))
                         if eff_inv_limit is not None:  # 何をするか：在庫上限ガード
@@ -968,14 +963,7 @@
                                 logger.debug("pause: inventory_guard_close_only")
                                 _hb_write(hb_path, event="pause", ts=now.isoformat(), reason="inventory_guard", pos_before=current_pos, pos_after=pos_after, limit=eff_inv_limit, side=side_norm, sz=sz)
                                 continue
-=======
-                        if eff_inv_limit is not None:  # 何をするか：在庫上限ガード
-                            pos_after = pnl_state["pos"] + (sz if side_norm == "BUY" else -sz)  # 何をするか：この発注が通った後の建玉を試算
-                            if abs(pos_after) > eff_inv_limit:
-                                logger.debug("pause: inventory_guard")  # 何をするか：上限超過のため止める
-                                _hb_write(hb_path, event="pause", ts=now.isoformat(), reason="inventory_guard", pos_before=pnl_state["pos"], pos_after=pos_after, limit=eff_inv_limit, side=side_norm, sz=sz)  # 何をするか：心拍に理由を記録
-                                continue  # 何をするか：このアクションは見送り
->>>>>>> c38e54e4
+
 
                         acc = ex.send_child_order(
                             side=side_norm, size=sz, price=px, time_in_force=_act(o, "tif", "GTC")
