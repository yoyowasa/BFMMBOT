--- conflicted
+++ resolved
@@ -41,11 +41,7 @@
   tiny_prints_minCount: 14 # Tiny-Prints発火閾値（OFFの初期値）
   eta_t_window_ms: 800     # Queue ETAの窓（OFFの初期値）
   zero_reopen_pop:  # 何をする設定か：ゼロ→再拡大の“一拍だけ”出す戦略のパラメータ
-<<<<<<< HEAD
-
     min_best_age_ms: 200        # 何をする設定か：Bestがこの時間（ms）以上変わらず“落ち着いて”いたら発注を許可
-=======
->>>>>>> dfb2af5f
     reopen_stable_ms: 50        # 何をする設定か：再拡大がこの時間（ms）続いたら発注を許可（瞬間ノイズはスルー）
     loss_cooloff_ms: 1500      # 何をする設定か：非常口フラット後に“お休み”する時間ms（連続被弾を防ぐ）
     fee_maker_bp: 0.0        # 何をする設定か：メーカー手数料（bp）。例：-2.0 は -0.02% のリベート、+2.0 は +0.02% の費用
